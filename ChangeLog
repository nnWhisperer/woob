--- conflicted
+++ resolved
@@ -1,40 +1,3 @@
-<<<<<<< HEAD
-Weboob 0.6.1 (2011-04-01)
-	General
-	* Weboob should work on Windows.
-
-	Backend: AuM
-	* Fix: parsing of smileys (#532).
-	* Fix: handle unknown page (#535).
-
-	Backend: BP
-	* Fix: parsing accounts when there are missing sections.
-
-	Backend: LCL
-	* Fix login and implements CapBank methods.
-
-	Backend: NewsFeed
-	* Fix: correctly set the UNREAD flag.
-
-	Backend: Orange
-	* Fix: posting (#614).
-
-	Backend: Transilien
-	* Fix: do not keep results in new requests.
-
-	Backend: Youjizz
-	* Fix: parsing duration.
-
-	Backend: Youtube
-	* Fix: getting video from a page URL.
-	* Fix: getting file URL from video.
-
-	Application: masstransit
-	* Works without hildon or conic.
-
-	Core
-	* Remove the 'refresh' feature from Browser.
-=======
 Weboob 0.7 (2011-04-01)
 	General
 	* New backend: Dailymotion (CapVideo).
@@ -119,7 +82,6 @@
 	* Browser has upgraded Firefox from 3.0.3 to 3.6.13.
 	* Browser doesn't retry on 404 errors.
 	* Script to generate Sphinx API documentation.
->>>>>>> 3aa371b1
 
 Weboob 0.6 (2011-03-01)
 	General
