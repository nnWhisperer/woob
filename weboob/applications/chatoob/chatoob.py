--- conflicted
+++ resolved
@@ -28,11 +28,7 @@
 
 class Chatoob(ReplApplication):
     APPNAME = 'chatoob'
-<<<<<<< HEAD
-    VERSION = '0.3.1'
-=======
     VERSION = '0.4'
->>>>>>> 2a1d893f
     COPYRIGHT = 'Copyright(C) 2010 Christophe Benz'
     CAPS = ICapChat
 
