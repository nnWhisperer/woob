--- conflicted
+++ resolved
@@ -78,11 +78,7 @@
 
 class Weboorrents(ReplApplication):
     APPNAME = 'weboorrents'
-<<<<<<< HEAD
-    VERSION = '0.6.1'
-=======
     VERSION = '0.7'
->>>>>>> 3aa371b1
     COPYRIGHT = 'Copyright(C) 2010-2011 Romain Bignon'
     DESCRIPTION = "Weboorrents is a console application to search torrents on supported trackers " \
                   "and to download .torrent files."
