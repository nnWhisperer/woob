# -*- coding: utf-8 -*-

# Copyright(C) 2010-2011  Noé Rubinstein
#
# This file is part of weboob.
#
# weboob is free software: you can redistribute it and/or modify
# it under the terms of the GNU Affero General Public License as published by
# the Free Software Foundation, either version 3 of the License, or
# (at your option) any later version.
#
# weboob is distributed in the hope that it will be useful,
# but WITHOUT ANY WARRANTY; without even the implied warranty of
# MERCHANTABILITY or FITNESS FOR A PARTICULAR PURPOSE. See the
# GNU Affero General Public License for more details.
#
# You should have received a copy of the GNU Affero General Public License
# along with weboob. If not, see <http://www.gnu.org/licenses/>.

import sys
import os
from re import search, sub

from weboob.tools.application.repl import ReplApplication
from weboob.capabilities.base import NotLoaded
from weboob.capabilities.gallery import ICapGallery
from weboob.tools.application.formatters.iformatter import IFormatter


__all__ = ['Galleroob']


class GalleryListFormatter(IFormatter):
    MANDATORY_FIELDS = ('id', 'title')

    count = 0

    def flush(self):
        self.count = 0

    def format_dict(self, item):
        result = u'%s* (%s) %s%s' % (
                ReplApplication.BOLD,
                item['id'],
                item['title'],
                ReplApplication.NC)
        if item['cardinality'] is not NotLoaded:
            result += u' (%d pages)' % item['cardinality']
        if item['description'] is not NotLoaded:
            result += u'\n    %-70s' % item['description']
        return result


class Galleroob(ReplApplication):
    APPNAME = 'galleroob'
<<<<<<< HEAD
    VERSION = '0.8.5'
=======
    VERSION = '0.9'
>>>>>>> 1b6d04ff
    COPYRIGHT = u'Copyright(C) 2011 Noé Rubinstein'
    DESCRIPTION = 'galleroob browses and downloads web image galleries'
    CAPS = ICapGallery
    EXTRA_FORMATTERS = {'gallery_list': GalleryListFormatter}
    COMMANDS_FORMATTERS = {'search': 'gallery_list'}

    def __init__(self, *args, **kwargs):
        ReplApplication.__init__(self, *args, **kwargs)

    def do_search(self, pattern=None):
        """
        search PATTERN

        List galleries matching a PATTERN.

        If PATTERN is not given, the command will list all the galleries
        """

        self.set_formatter_header(u'Search pattern: %s' %
            pattern if pattern else u'Latest galleries')
        for backend, gallery in self.do('iter_search_results',
                pattern=pattern, max_results=self.options.count):
            self.add_object(gallery)
            self.format(gallery)

    def do_download(self, line):
        """
        download ID [FIRST [FOLDER]]

        Download a gallery.

        Begins at page FIRST (default: 0) and saves to FOLDER (default: title)
        """
        _id, first, dest = self.parse_command_args(line, 3, 1)

        if first is None:
            first = 0
        else:
            first = int(first)

        gallery = None
        _id, backend = self.parse_id(_id)
        for _backend, result in self.do('get_gallery', _id, backends=backend):
            if result:
                backend = _backend
                gallery = result

        if not gallery:
            print >>sys.stderr, 'Gallery not found: %s' % _id
            return 3

        backend.fillobj(gallery, ('title',))
        if dest is None:
            dest = sub('/', ' ', gallery.title)

        print "Downloading to %s" % dest

        try:
            os.mkdir(dest)
        except OSError:
            pass # ignore error on existing directory
        os.chdir(dest) # fail here if dest couldn't be created

        i = 0
        for img in backend.iter_gallery_images(gallery):
            i += 1
            if i < first:
                continue

            backend.fillobj(img, ('url','data'))
            if img.data is None:
                backend.fillobj(img, ('url','data'))
                if img.data is None:
                    print >>sys.stderr, "Couldn't get page %d, exiting" % i
                    break

            ext = search(r"\.([^\.]{1,5})$", img.url)
            if ext:
                ext = ext.group(1)
            else:
                ext = "jpg"


            name = '%03d.%s' % (i, ext)
            print 'Writing file %s' % name

            with open(name, 'w') as f:
                f.write(img.data)

        os.chdir(os.path.pardir)

    def do_info(self, line):
        """
        info ID

        Get information about a gallery.
        """
        _id, = self.parse_command_args(line, 1, 1)

        gallery = self.get_object(_id, 'get_gallery')
        if not gallery:
            print >>sys.stderr, 'Gallery not found: %s' %  _id
            return 3
        self.format(gallery)
        self.flush()<|MERGE_RESOLUTION|>--- conflicted
+++ resolved
@@ -53,11 +53,7 @@
 
 class Galleroob(ReplApplication):
     APPNAME = 'galleroob'
-<<<<<<< HEAD
-    VERSION = '0.8.5'
-=======
     VERSION = '0.9'
->>>>>>> 1b6d04ff
     COPYRIGHT = u'Copyright(C) 2011 Noé Rubinstein'
     DESCRIPTION = 'galleroob browses and downloads web image galleries'
     CAPS = ICapGallery
