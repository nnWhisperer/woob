# -*- coding: utf-8 -*-

# Copyright(C) 2010  Julien Hébert
#
# This program is free software; you can redistribute it and/or modify
# it under the terms of the GNU General Public License as published by
# the Free Software Foundation, version 3 of the License.
#
# This program is distributed in the hope that it will be useful,
# but WITHOUT ANY WARRANTY; without even the implied warranty of
# MERCHANTABILITY or FITNESS FOR A PARTICULAR PURPOSE.  See the
# GNU General Public License for more details.
#
# You should have received a copy of the GNU General Public License
# along with this program; if not, write to the Free Software
# Foundation, Inc., 59 Temple Place - Suite 330, Boston, MA 02111-1307, USA.


from weboob.capabilities.travel import ICapTravel
from weboob.tools.application.base import BaseApplication
from logging import warning

import gtk

class FakeConic(object):
    STATUS_CONNECTED = None
    STATUS_DISCONNECTED = None
    CONNECT_FLAG_NONE = None
    def Connection(self):
        raise NotImplementedError()
try:
    import hildon
except ImportError:
    toolkit = gtk
else:
    toolkit = hildon

try :
    import conic
except ImportError:
    warning("conic is not found")
    conic = FakeConic()


from logging import debug


__all__ = ['Masstransit']

class MasstransitHildon():
    "hildon interface"

    def connect_event(self, connection, event=None, c=None, d=None):
        debug("DBUS-DEBUG a: %s,  b:%s, c:%s,d: %s" % (connection, event, c, d))
        status = event.get_status()
        if status == conic.STATUS_CONNECTED:
            self.connected = True
            if self.touch_selector_entry_filled == False:
                debug("connected, now fill")
                self.fill_touch_selector_entry()
            if self.refresh_in_progress:
                self.refresh()
        elif status == conic.STATUS_DISCONNECTED:
            self.connected = False

    def __init__(self, weboob):
        self.touch_selector_entry_filled = False
        self.refresh_in_progress = False
        self.connected = False
        self.weboob = weboob
        try :
            self.connection = conic.Connection()
            self.connection.connect("connection-event", self.connect_event)
            self.connection.set_property("automatic-connection-events", True)
            self.connection.request_connection(conic.CONNECT_FLAG_NONE)
        except NotImplementedError:
            pass

        horizontal_box = gtk.HBox()
<<<<<<< HEAD
        main_window = toolkit.Window()
=======
        self.main_window = toolkit.Window()
>>>>>>> 3aa371b1
        try :
            self.refresh_button = toolkit.Button(
                gtk.HILDON_SIZE_AUTO_WIDTH | gtk.HILDON_SIZE_FINGER_HEIGHT,
                hildon.BUTTON_ARRANGEMENT_HORIZONTAL,
                "Actualiser"
                )
            self.retour_button = hildon.Button(
                gtk.HILDON_SIZE_AUTO_WIDTH | gtk.HILDON_SIZE_FINGER_HEIGHT,
                hildon.BUTTON_ARRANGEMENT_HORIZONTAL,
                "Retour"
                )
            self.combo_source = hildon.TouchSelectorEntry(text=True)
            self.combo_dest = hildon.TouchSelectorEntry(text=True)
            self.picker_button_source = hildon.PickerButton(
                gtk.HILDON_SIZE_AUTO,
                hildon.BUTTON_ARRANGEMENT_VERTICAL)

            self.picker_button_dest = hildon.PickerButton(
                gtk.HILDON_SIZE_AUTO,
                hildon.BUTTON_ARRANGEMENT_VERTICAL
                )
            self.picker_button_source.set_sensitive(False)
            self.picker_button_dest.set_sensitive(False)

            self.picker_button_source.set_title("Gare de Depart")
            self.picker_button_dest.set_title("Gare d'arrivee")

            self.picker_button_source.set_selector(self.combo_source)
            self.picker_button_dest.set_selector(self.combo_dest)
            horizontal_box.pack_start(self.picker_button_source)
            horizontal_box.pack_start(self.picker_button_dest)

        except AttributeError:
            self.refresh_button = gtk.Button("Actualiser")
            self.retour_button = gtk.Button("Retour")
            self.combo_source = gtk.combo_box_entry_new_text()
<<<<<<< HEAD
            help(self.combo_source)
=======
>>>>>>> 3aa371b1
            self.combo_dest = gtk.combo_box_entry_new_text()
            horizontal_box.pack_start(self.combo_source)
            horizontal_box.pack_start(self.combo_dest)

<<<<<<< HEAD
        main_window.set_title("Horaires des Prochains Trains")
        main_window.connect("destroy", self.on_main_window_destroy)
=======
        self.main_window.set_title("Horaires des Prochains Trains")
        self.main_window.connect("destroy", self.on_main_window_destroy)
>>>>>>> 3aa371b1

        self.refresh_button.connect("clicked", self.on_refresh_button_clicked)
        
        self.retour_button.set_sensitive(False)
        self.retour_button.connect("clicked", self.on_retour_button_clicked)

        self.treestore = gtk.TreeStore(str, str, str, str, str)
        treeview = gtk.TreeView(self.treestore)


        treeview.append_column(
            gtk.TreeViewColumn(
                'Train',
                gtk.CellRendererText(),
                text=0
            ))

        treeview.append_column(
            gtk.TreeViewColumn(
                'Horaire',
                gtk.CellRendererText(),
                text=1
            ))

        treeview.append_column(
            gtk.TreeViewColumn(
                'Destination',
                gtk.CellRendererText(),
                text=2
            ))
        treeview.append_column(
            gtk.TreeViewColumn(
                'Voie',
                gtk.CellRendererText(),
                text=3
            ))
        treeview.append_column(
            gtk.TreeViewColumn(
                'Information',
                gtk.CellRendererText(),
                text=4
            ))

        
        
        vertical_box = gtk.VBox()
        vertical_box.pack_start(horizontal_box)
        horizontal_box.pack_start(self.retour_button)
        vertical_box.pack_start(treeview)
        vertical_box.pack_start(self.refresh_button)

<<<<<<< HEAD
        main_window.add(vertical_box)
        main_window.show_all()
=======
        self.main_window.add(vertical_box)
        self.main_window.show_all()
>>>>>>> 3aa371b1
        self.fill_touch_selector_entry()

        if toolkit != gtk:
            self.picker_button_source.connect("value-changed",
                                          self.check_station_input,
                                          self.picker_button_source)
            self.picker_button_dest.connect("value-changed",
                                        self.check_station_input,
                                        self.picker_button_dest)

    def fill_touch_selector_entry(self):
        liste = []
       
        for backend in self.weboob.iter_backends():
            for station in backend.iter_station_search(""):
                liste.append(station.name.capitalize())

        liste.sort()

        for station in liste:
            self.combo_source.append_text(station)
            self.combo_dest.append_text(station)

        self.touch_selector_entry_filled = True
        if toolkit != gtk:
            self.picker_button_source.set_sensitive(True)

    def on_main_window_destroy(self, widget):
        "exit application at the window close"
        gtk.main_quit()

    def on_main_window_show(self, param):
        self.fill_touch_selector_entry()

    def on_retour_button_clicked(self, widget):
        "the button is clicked"
        debug("on_retour_button_clicked")
        self.refresh_in_progress = True
        col_source = self.combo_source.get_active(0)
        col_dest = self.combo_dest.get_active(0)
        self.combo_source.set_active(0, col_dest)
        self.combo_dest.set_active(0, col_source)
        self.refresh()

    def on_refresh_button_clicked(self, widget):
        "the refresh button is clicked"
        debug("on_refresh_button_clicked")
        self.refresh_in_progress = True
        try :
            self.connection.request_connection(conic.CONNECT_FLAG_NONE)
        except AttributeError:
            if isinstance(conic, FakeConic):
                self.refresh()
            else:
                raise

    def check_station_input(self, widget, user_data):
        if self.combo_source.get_current_text() is None :
            self.picker_button_dest.set_sensitive(False)
            self.refresh_button.set_sensitive(False)
            self.retour_button.set_sensitive(False)
        else:
            self.picker_button_dest.set_sensitive(True)
            if self.combo_dest.get_current_text() is None:
                self.refresh_button.set_sensitive(False)
                self.retour_button.set_sensitive(False)
            else:
                self.refresh_button.set_sensitive(True)
                self.retour_button.set_sensitive(True)

    def refresh(self):
        "update departures"
        banner = hildon.hildon_banner_show_information(self.main_window, "", "Chargement en cours")
        banner.set_timeout(10000)
        hildon.hildon_gtk_window_set_progress_indicator(self.main_window, 1)
        self.treestore.clear()
        try :
            source_text = self.combo_source.get_current_text()
            dest_text = self.combo_dest.get_current_text()
        except AttributeError:
            source_text = self.combo_source.child.get_text()
            dest_text = self.combo_dest.child.get_text()
        for backend in self.weboob.iter_backends():
            for station in backend.iter_station_search(source_text):
                for arrival in \
                backend.iter_station_search(dest_text):
                    for departure in \
                    backend.iter_station_departures(station.id, arrival.id):
                        self.treestore.append(None,
                                             [departure.type,
                                             departure.time,
                                             departure.arrival_station,
                                             departure.plateform,
                                             departure.information])

        self.refresh_in_progress = False
        banner.set_timeout(1)
        hildon.hildon_gtk_window_set_progress_indicator(self.main_window, 0) 


class Masstransit(BaseApplication):
    "Application Class"
    APPNAME = 'masstransit'
<<<<<<< HEAD
    VERSION = '0.6.1'
=======
    VERSION = '0.7'
>>>>>>> 3aa371b1
    COPYRIGHT = 'Copyright(C) 2010-2011 Julien Hébert'

    def main(self, argv):
        self.load_backends(ICapTravel)
        MasstransitHildon(self.weboob)
        gtk.main()<|MERGE_RESOLUTION|>--- conflicted
+++ resolved
@@ -77,11 +77,7 @@
             pass
 
         horizontal_box = gtk.HBox()
-<<<<<<< HEAD
-        main_window = toolkit.Window()
-=======
         self.main_window = toolkit.Window()
->>>>>>> 3aa371b1
         try :
             self.refresh_button = toolkit.Button(
                 gtk.HILDON_SIZE_AUTO_WIDTH | gtk.HILDON_SIZE_FINGER_HEIGHT,
@@ -118,21 +114,12 @@
             self.refresh_button = gtk.Button("Actualiser")
             self.retour_button = gtk.Button("Retour")
             self.combo_source = gtk.combo_box_entry_new_text()
-<<<<<<< HEAD
-            help(self.combo_source)
-=======
->>>>>>> 3aa371b1
             self.combo_dest = gtk.combo_box_entry_new_text()
             horizontal_box.pack_start(self.combo_source)
             horizontal_box.pack_start(self.combo_dest)
 
-<<<<<<< HEAD
-        main_window.set_title("Horaires des Prochains Trains")
-        main_window.connect("destroy", self.on_main_window_destroy)
-=======
         self.main_window.set_title("Horaires des Prochains Trains")
         self.main_window.connect("destroy", self.on_main_window_destroy)
->>>>>>> 3aa371b1
 
         self.refresh_button.connect("clicked", self.on_refresh_button_clicked)
         
@@ -184,13 +171,8 @@
         vertical_box.pack_start(treeview)
         vertical_box.pack_start(self.refresh_button)
 
-<<<<<<< HEAD
-        main_window.add(vertical_box)
-        main_window.show_all()
-=======
         self.main_window.add(vertical_box)
         self.main_window.show_all()
->>>>>>> 3aa371b1
         self.fill_touch_selector_entry()
 
         if toolkit != gtk:
@@ -294,11 +276,7 @@
 class Masstransit(BaseApplication):
     "Application Class"
     APPNAME = 'masstransit'
-<<<<<<< HEAD
-    VERSION = '0.6.1'
-=======
     VERSION = '0.7'
->>>>>>> 3aa371b1
     COPYRIGHT = 'Copyright(C) 2010-2011 Julien Hébert'
 
     def main(self, argv):
