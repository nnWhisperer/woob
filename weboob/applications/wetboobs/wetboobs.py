--- conflicted
+++ resolved
@@ -73,11 +73,7 @@
 
 class WetBoobs(ReplApplication):
     APPNAME = 'wetboobs'
-<<<<<<< HEAD
-    VERSION = '0.4.1'
-=======
     VERSION = '0.5'
->>>>>>> f3fe130a
     COPYRIGHT = 'Copyright(C) 2010 Romain Bignon'
     DESCRIPTION = "Wetboobs is a console application to display weather and forecasts in your city."
     CAPS = ICapWeather
