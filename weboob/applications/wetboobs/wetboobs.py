# -*- coding: utf-8 -*-

# Copyright(C) 2010-2011  Romain Bignon
#
# This file is part of weboob.
#
# weboob is free software: you can redistribute it and/or modify
# it under the terms of the GNU Affero General Public License as published by
# the Free Software Foundation, either version 3 of the License, or
# (at your option) any later version.
#
# weboob is distributed in the hope that it will be useful,
# but WITHOUT ANY WARRANTY; without even the implied warranty of
# MERCHANTABILITY or FITNESS FOR A PARTICULAR PURPOSE. See the
# GNU Affero General Public License for more details.
#
# You should have received a copy of the GNU Affero General Public License
# along with weboob. If not, see <http://www.gnu.org/licenses/>.

from datetime import datetime

from weboob.capabilities.weather import ICapWeather
from weboob.tools.application.repl import ReplApplication
from weboob.tools.application.formatters.iformatter import IFormatter


__all__ = ['WetBoobs']

class ForecastsFormatter(IFormatter):
    MANDATORY_FIELDS = ('id', 'date', 'low', 'high', 'unit')

    def flush(self):
        pass

    def format_dict(self, item):
        result = u'%s* %-15s%s (%s°%s - %s°%s)' % (self.BOLD, '%s:' % item['date'], self.NC, item['low'], item['unit'], item['high'], item['unit'])
        if 'text' in item and item['text']:
            result += ' %s' % item['text']
        return result

class CurrentFormatter(IFormatter):
    MANDATORY_FIELDS = ('id', 'date', 'temp')

    def flush(self):
        pass

    def format_dict(self, item):
        if isinstance(item['date'], datetime):
            date = item['date'].strftime('%y-%m-%d %H:%M:%S')
        else:
            date = item['date']

        result = u'%s%s%s: %s' % (self.BOLD, date, self.NC, item['temp'])
        if 'unit' in item and item['unit']:
            result += u'°%s' % item['unit']
        if 'text' in item and item['text']:
            result += u' - %s' % item['text']
        return result

class CitiesFormatter(IFormatter):
    MANDATORY_FIELDS = ('id', 'name')
    count = 0

    def flush(self):
        self.count = 0

    def format_dict(self, item):
        self.count += 1
        if self.interactive:
            backend = item['id'].split('@', 1)[1]
            result = u'%s* (%d) %s (%s)%s' % (self.BOLD, self.count, item['name'], backend, self.NC)
        else:
            result = u'%s* (%s) %s%s' % (self.BOLD, item['id'], item['name'], self.NC)
        return result

class WetBoobs(ReplApplication):
    APPNAME = 'wetboobs'
<<<<<<< HEAD
    VERSION = '0.8.5'
=======
    VERSION = '0.9'
>>>>>>> 1b6d04ff
    COPYRIGHT = 'Copyright(C) 2010-2011 Romain Bignon'
    DESCRIPTION = 'Console application allowing to display weather and forecasts in your city.'
    CAPS = ICapWeather
    EXTRA_FORMATTERS = {'cities':    CitiesFormatter,
                        'current':   CurrentFormatter,
                        'forecasts': ForecastsFormatter,
                       }
    COMMANDS_FORMATTERS = {'search':    'cities',
                           'current':   'current',
                           'forecasts': 'forecasts',
                          }

    cities = []

    def do_search(self, pattern):
        """
        search PATTERN

        Search cities.
        """
        self.cities = []
        for backend, city in self.do('iter_city_search', pattern):
            self.format(city)
            self.cities.append(city)
        self.flush()

    def parse_id(self, id):
        if self.interactive:
            try:
                city = self.cities[int(id) - 1]
            except (IndexError,ValueError):
                pass
            else:
                id = '%s@%s' % (city.id, city.backend)
        return ReplApplication.parse_id(self, id)

    def _complete_id(self):
        return ['%s@%s' % (city.id, city.backend) for city in self.cities]

    def complete_current(self, text, line, *ignored):
        args = line.split(' ')
        if len(args) == 2:
            return self._complete_id()

    def do_current(self, line):
        """
        current CITY_ID

        Get current weather for specified city. Use the 'search' command to find
        its ID.
        """
        city, = self.parse_command_args(line, 1, 1)
        _id, backend_name = self.parse_id(city)
        for backend, current in self.do('get_current', _id, backends=backend_name):
            if current:
                self.format(current)
        self.flush()

    def complete_forecasts(self, text, line, *ignored):
        args = line.split(' ')
        if len(args) == 2:
            return self._complete_id()

    def do_forecasts(self, line):
        """
        forecasts CITY_ID

        Get forecasts for specified city. Use the 'search' command to find
        its ID.
        """
        city, = self.parse_command_args(line, 1, 1)
        _id, backend_name = self.parse_id(city)
        for backend, forecast in self.do('iter_forecast', _id, backends=backend_name):
            self.format(forecast)
        self.flush()<|MERGE_RESOLUTION|>--- conflicted
+++ resolved
@@ -75,11 +75,7 @@
 
 class WetBoobs(ReplApplication):
     APPNAME = 'wetboobs'
-<<<<<<< HEAD
-    VERSION = '0.8.5'
-=======
     VERSION = '0.9'
->>>>>>> 1b6d04ff
     COPYRIGHT = 'Copyright(C) 2010-2011 Romain Bignon'
     DESCRIPTION = 'Console application allowing to display weather and forecasts in your city.'
     CAPS = ICapWeather
