# -*- coding: utf-8 -*-

# Copyright(C) 2011 Laurent Bachelier
#
# This file is part of weboob.
#
# weboob is free software: you can redistribute it and/or modify
# it under the terms of the GNU Affero General Public License as published by
# the Free Software Foundation, either version 3 of the License, or
# (at your option) any later version.
#
# weboob is distributed in the hope that it will be useful,
# but WITHOUT ANY WARRANTY; without even the implied warranty of
# MERCHANTABILITY or FITNESS FOR A PARTICULAR PURPOSE. See the
# GNU Affero General Public License for more details.
#
# You should have received a copy of the GNU Affero General Public License
# along with weboob. If not, see <http://www.gnu.org/licenses/>.


from __future__ import with_statement

import os
import sys
import codecs
import locale
from random import choice

from weboob.capabilities.paste import ICapPaste, PasteNotFound
from weboob.tools.application.repl import ReplApplication


__all__ = ['Pastoob']


class Pastoob(ReplApplication):
    APPNAME = 'pastoob'
<<<<<<< HEAD
    VERSION = '0.8.5'
=======
    VERSION = '0.9'
>>>>>>> 1b6d04ff
    COPYRIGHT = 'Copyright(C) 2011 Laurent Bachelier'
    DESCRIPTION = 'Console application allowing to post and get pastes from pastebins.'
    CAPS = ICapPaste

    def main(self, argv):
        self.load_config()
        return ReplApplication.main(self, argv)

    def do_get(self, _id):
        """
        get ID

        Get a paste contents.
        """
        if not _id:
            print >>sys.stderr, 'This command takes an argument: %s' % self.get_command_help('get', short=True)
            return 2

        try:
            paste = self.get_object(_id, 'get_paste', ['contents'])
        except PasteNotFound:
            print >>sys.stderr, 'Paste not found: %s' %  _id
            return 3
        if not paste:
            print >>sys.stderr, 'Unable to handle paste: %s' %  _id
            return 1
        output = codecs.getwriter(sys.stdout.encoding or locale.getpreferredencoding())(sys.stdout)
        output.write(paste.contents)
        # add a newline unless we are writing
        # in a file or in a pipe
        if os.isatty(output.fileno()):
            output.write('\n')

    def do_post(self, filename):
        """
        post [FILENAME]

        Submit a new paste.
        The filename can be '-' for reading standard input (pipe).
        """
        if not filename or filename == '-':
            contents = self.acquire_input()
        else:
            try:
                with codecs.open(filename, encoding=locale.getpreferredencoding()) as fp:
                    contents = fp.read()
            except IOError, e:
                print >>sys.stderr, 'Unable to open file "%s": %s' % (filename, e.strerror)
                return 1

        # get and sort the backends able to satisfy our requirements
        params = self._get_params()
        backends = {}
        for backend in self.weboob.iter_backends():
            score = backend.can_post(contents, **params)
            if score:
                backends.setdefault(score, []).append(backend)
        # select a random backend from the best scores
        if len(backends):
            backend = choice(backends[max(backends.keys())])
        else:
            print >>sys.stderr, 'No suitable backend found.'
            return 1

        p = backend.new_paste(_id=None)
        p.public = params.get('public')
        p.title = os.path.basename(filename)
        p.contents = contents
        backend.post_paste(p, max_age=params.get('max_age'))
        print 'Successfuly posted paste: %s' % p.page_url

    def _get_params(self):
        return {'public': True, 'max_age': 3600*24*3}<|MERGE_RESOLUTION|>--- conflicted
+++ resolved
@@ -35,11 +35,7 @@
 
 class Pastoob(ReplApplication):
     APPNAME = 'pastoob'
-<<<<<<< HEAD
-    VERSION = '0.8.5'
-=======
     VERSION = '0.9'
->>>>>>> 1b6d04ff
     COPYRIGHT = 'Copyright(C) 2011 Laurent Bachelier'
     DESCRIPTION = 'Console application allowing to post and get pastes from pastebins.'
     CAPS = ICapPaste
