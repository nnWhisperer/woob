--- conflicted
+++ resolved
@@ -31,11 +31,7 @@
 
 class Traveloob(ReplApplication):
     APPNAME = 'traveloob'
-<<<<<<< HEAD
-    VERSION = '0.8.5'
-=======
     VERSION = '0.9'
->>>>>>> 1b6d04ff
     COPYRIGHT = 'Copyright(C) 2010-2011 Romain Bignon'
     DESCRIPTION = 'Console application allowing to search for train stations and get departure times.'
     CAPS = ICapTravel
