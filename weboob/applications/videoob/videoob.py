--- conflicted
+++ resolved
@@ -60,11 +60,7 @@
 
 class Videoob(ReplApplication):
     APPNAME = 'videoob'
-<<<<<<< HEAD
-    VERSION = '0.7.1'
-=======
     VERSION = '0.8'
->>>>>>> 2c485638
     COPYRIGHT = 'Copyright(C) 2010-2011 Christophe Benz, Romain Bignon, John Obbele'
     DESCRIPTION = 'Console application allowing to search for videos on various websites, ' \
                   'play and download them and get information.'
