--- conflicted
+++ resolved
@@ -54,11 +54,7 @@
 
 class Videoob(ReplApplication):
     APPNAME = 'videoob'
-<<<<<<< HEAD
-    VERSION = '0.5.1'
-=======
     VERSION = '0.6'
->>>>>>> dc98e8a5
     COPYRIGHT = 'Copyright(C) 2010-2011 Christophe Benz, Romain Bignon, John Obbele'
     DESCRIPTION = "Videoob is a console application to search videos on supported websites " \
                   "and to play them or get informations."
