--- conflicted
+++ resolved
@@ -35,11 +35,7 @@
 
 class WebContentEdit(ReplApplication):
     APPNAME = 'webcontentedit'
-<<<<<<< HEAD
-    VERSION = '0.8.5'
-=======
     VERSION = '0.9'
->>>>>>> 1b6d04ff
     COPYRIGHT = 'Copyright(C) 2010-2011 Romain Bignon'
     DESCRIPTION = 'Console application allowing to display and edit contents on various websites.'
     CAPS = ICapContent
