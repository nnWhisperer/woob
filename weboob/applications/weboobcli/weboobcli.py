# -*- coding: utf-8 -*-

# Copyright(C) 2010-2011 Romain Bignon
#
# This file is part of weboob.
#
# weboob is free software: you can redistribute it and/or modify
# it under the terms of the GNU Affero General Public License as published by
# the Free Software Foundation, either version 3 of the License, or
# (at your option) any later version.
#
# weboob is distributed in the hope that it will be useful,
# but WITHOUT ANY WARRANTY; without even the implied warranty of
# MERCHANTABILITY or FITNESS FOR A PARTICULAR PURPOSE. See the
# GNU Affero General Public License for more details.
#
# You should have received a copy of the GNU Affero General Public License
# along with weboob. If not, see <http://www.gnu.org/licenses/>.


import sys

from weboob.tools.application.repl import ReplApplication


__all__ = ['WeboobCli']


class WeboobCli(ReplApplication):
    APPNAME = 'weboob-cli'
<<<<<<< HEAD
    VERSION = '0.8.5'
=======
    VERSION = '0.9'
>>>>>>> 1b6d04ff
    COPYRIGHT = 'Copyright(C) 2010-2011 Romain Bignon'
    SYNOPSIS =  'Usage: %prog [-dqv] [-b backends] [-cnfs] capability method [arguments..]\n'
    SYNOPSIS += '       %prog [--help] [--version]'
    DESCRIPTION = "Weboob-Cli is a console application to call a specific method on backends " \
                  "which implement the given capability."
    DISABLE_REPL = True

    def load_default_backends(self):
        pass

    def main(self, argv):
        if len(argv) < 3:
            print >>sys.stderr, "Syntax: %s capability method [args ..]" % argv[0]
            return 2

        cap_s = argv[1]
        cmd = argv[2]
        args = argv[3:]

        self.load_backends(cap_s)

        for backend, obj in self.do(cmd, *args):
            self.format(obj)

        return 0<|MERGE_RESOLUTION|>--- conflicted
+++ resolved
@@ -28,11 +28,7 @@
 
 class WeboobCli(ReplApplication):
     APPNAME = 'weboob-cli'
-<<<<<<< HEAD
-    VERSION = '0.8.5'
-=======
     VERSION = '0.9'
->>>>>>> 1b6d04ff
     COPYRIGHT = 'Copyright(C) 2010-2011 Romain Bignon'
     SYNOPSIS =  'Usage: %prog [-dqv] [-b backends] [-cnfs] capability method [arguments..]\n'
     SYNOPSIS += '       %prog [--help] [--version]'
