# -*- coding: utf-8 -*-

# Copyright(C) 2010  Christophe Benz
#
# This program is free software; you can redistribute it and/or modify
# it under the terms of the GNU General Public License as published by
# the Free Software Foundation, version 3 of the License.
#
# This program is distributed in the hope that it will be useful,
# but WITHOUT ANY WARRANTY; without even the implied warranty of
# MERCHANTABILITY or FITNESS FOR A PARTICULAR PURPOSE.  See the
# GNU General Public License for more details.
#
# You should have received a copy of the GNU General Public License
# along with this program; if not, write to the Free Software
# Foundation, Inc., 59 Temple Place - Suite 330, Boston, MA 02111-1307, USA.


import sys

from weboob.core import CallErrors
from weboob.capabilities.messages import ICapMessages, Message, Thread
from weboob.capabilities.account import ICapAccount
from weboob.tools.application.repl import ReplApplication
from weboob.tools.application.formatters.iformatter import IFormatter
from weboob.tools.misc import html2text


__all__ = ['Boobmsg']


class MessageFormatter(IFormatter):
    def flush(self):
        pass

    def format_dict(self, item):
        result = u'%sTitle:%s %s\n' % (ReplApplication.BOLD, ReplApplication.NC, item['title'])
        result += u'%sDate:%s %s\n' % (ReplApplication.BOLD, ReplApplication.NC, item['date'])
        result += u'%sFrom:%s %s\n' % (ReplApplication.BOLD, ReplApplication.NC, item['sender'])
        if item['receivers']:
            result += u'%sTo:%s %s\n' % (ReplApplication.BOLD, ReplApplication.NC, ', '.join(item['receivers']))

        if item['flags'] & Message.IS_HTML:
            content = html2text(item['content'])
        else:
            content = item['content']

        result += '\n%s' % content
        return result


class MessagesListFormatter(IFormatter):
    MANDATORY_FIELDS = ()
    count = 0
    _list_messages = False

    def flush(self):
        self.count = 0

    def format_dict(self, item):
        if not self._list_messages:
            return self.format_dict_thread(item)
        else:
            return self.format_dict_messages(item)

    def format_dict_thread(self, item):
        self.count += 1
        if item['nb_unread'] and item['nb_unread'] > 0:
            unread = '[N]'
        else:
            unread = '   '
        if self.interactive:
            backend = item['id'].split('@', 1)[1]
            result = u'%s* (%d) %s %s (%s)%s' % (ReplApplication.BOLD, self.count, unread, item['title'], backend, ReplApplication.NC)
        else:
            result = u'%s* (%s) %s %s%s' % (ReplApplication.BOLD, item['id'], unread, item['title'], ReplApplication.NC)
        if item['date']:
            result += u'\n             %s' % item['date']
        return result

    def format_dict_messages(self, item):
        backend = item['id'].split('@', 1)[1]
        if item['flags'] == Thread.IS_THREADS:
            depth = 0
        else:
            depth = -1

        result = self.format_message(backend, item['root'], depth)
        return result

    def format_message(self, backend, message, depth=0):
        if not message:
            return u''
        self.count += 1

        flags = '['
        if message.flags & message.IS_UNREAD:
            flags += 'N'
        else:
            flags += '-'
        if message.flags & message.IS_NOT_ACCUSED:
            flags += 'U'
        elif message.flags & message.IS_ACCUSED:
            flags += 'R'
        else:
            flags += '-'
        flags += ']'

        if self.interactive:
            result = u'%s%s* (%d)%s %s <%s> %s (%s)\n' % (depth * '  ', ReplApplication.BOLD, self.count,
                                                       ReplApplication.NC, flags, message.sender, message.title,
                                                       backend)
        else:
            result = u'%s%s* (%s@%s)%s %s <%s> %s\n' % (depth * '  ', ReplApplication.BOLD, message.id, backend,
                                                       flags, ReplApplication.NC, message.sender, message.title)
        if message.children:
            if depth >= 0:
                depth += 1
            for m in message.children:
                result += self.format_message(backend, m, depth)
        return result


class Boobmsg(ReplApplication):
    APPNAME = 'boobmsg'
<<<<<<< HEAD
    VERSION = '0.4.1'
=======
    VERSION = '0.5'
>>>>>>> f3fe130a
    COPYRIGHT = 'Copyright(C) 2010 Christophe Benz'
    DESCRIPTION = "Boobmsg is a console application to send messages on supported websites and " \
                  "to display messages threads and contents."
    CAPS = ICapMessages
    EXTRA_FORMATTERS = {'msglist': MessagesListFormatter,
                        'msg':     MessageFormatter,
                       }
    COMMANDS_FORMATTERS = {'list':      'msglist',
                           'show':      'msg',
                          }


    def add_application_options(self, group):
        group.add_option('-e', '--skip-empty', action='store_true', help='Don\'t send messages with an empty body.')

    def load_default_backends(self):
        self.load_backends(ICapMessages, storage=self.create_storage())

    def do_status(self, line):
        """
        status

        Display status information about a backend.
        """
        if len(line) > 0:
            backend_name = line
        else:
            backend_name = None

        results = {}
        for backend, field in self.do('get_account_status', backends=backend_name, caps=ICapAccount):
            if backend.name in results:
                results[backend.name].append(field)
            else:
                results[backend.name] = [field]

        for name, fields in results.iteritems():
            print ':: %s ::' % name
            for f in fields:
                if f.flags & f.FIELD_HTML:
                    value = html2text(f.value)
                else:
                    value = f.value
                print '%s: %s' % (f.label, value)
            print ''

    def do_post(self, line):
        """
        post RECEIVER@BACKEND[,RECEIVER@BACKEND[...]] [TEXT]

        Post a message to the specified receivers.
        Multiple receivers are separated by a comma.

        If no text is supplied on command line, the content of message is read on stdin.
        """
        receivers, text = self.parse_command_args(line, 2, 1)
        if text is None:
            if self.interactive:
                print 'Reading message content from stdin... Type ctrl-D from an empty line to post message.'
            text = sys.stdin.read()
            if sys.stdin.encoding:
                text = text.decode(sys.stdin.encoding)

        if self.options.skip_empty and not text.strip():
            return

        for receiver in receivers.strip().split(','):
            receiver, backend_name = self.parse_id(receiver.strip(), unique_backend=True)
            if not backend_name and len(self.enabled_backends) > 1:
                self.logger.warning(u'No backend specified for receiver "%s": message will be sent with all the '
                    'enabled backends (%s)' % (receiver,
                    ','.join(backend.name for backend in self.enabled_backends)))

            if '.' in receiver:
                # It's a reply
                thread_id, parent_id = receiver.split('.', 1)
            else:
                # It's an original message
                thread_id = receiver
                parent_id = None

            thread = Thread(thread_id)
            message = Message(thread,
                              0,
                              parent=Message(thread, parent_id) if parent_id else None,
                              content=text)

            try:
                self.do('post_message', message, backends=backend_name).wait()
            except CallErrors, errors:
                self.bcall_errors_handler(errors)
            else:
                if self.interactive:
                    print 'Message sent sucessfully to %s' % receiver

    threads = []
    messages = []

    def do_list(self, arg):
        """
        list

        Display all threads.
        """
        if len(arg) > 0:
            try:
                thread = self.threads[int(arg) - 1]
            except (IndexError,ValueError):
                id, backend_name = self.parse_id(arg)
            else:
                id = thread.id
                backend_name = thread.backend

            self.messages = []
            cmd = self.do('get_thread', id, backends=backend_name)
            self.formatter._list_messages = True
        else:
            self.threads = []
            cmd = self.do('iter_threads')
            self.formatter._list_messages = False

        for backend, thread in cmd:
            if len(arg) > 0:
                for m in thread.iter_all_messages():
                    if not m.backend:
                        m.backend = thread.backend
                    self.messages.append(m)
            else:
                self.threads.append(thread)
            self.format(thread)
        self.flush()

    def do_show(self, arg):
        """
        show MESSAGE

        Read a message
        """
        if len(arg) == 0:
            print 'Please give a message ID.'
            return

        try:
            message = self.messages[int(arg) - 1]
        except (IndexError,ValueError):
            id, backend_name = self.parse_id(arg)
        else:
            self.format(message)
            self.weboob.do('set_message_read', message, backends=message.backend)
            return

        if not self.interactive:
            print 'Oops, you need to be in interactive mode to read messages'
        else:
            print 'Message not found'<|MERGE_RESOLUTION|>--- conflicted
+++ resolved
@@ -123,11 +123,7 @@
 
 class Boobmsg(ReplApplication):
     APPNAME = 'boobmsg'
-<<<<<<< HEAD
-    VERSION = '0.4.1'
-=======
     VERSION = '0.5'
->>>>>>> f3fe130a
     COPYRIGHT = 'Copyright(C) 2010 Christophe Benz'
     DESCRIPTION = "Boobmsg is a console application to send messages on supported websites and " \
                   "to display messages threads and contents."
