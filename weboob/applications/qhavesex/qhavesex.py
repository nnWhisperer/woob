--- conflicted
+++ resolved
@@ -25,11 +25,7 @@
 
 class QHaveSex(QtApplication):
     APPNAME = 'qhavesex'
-<<<<<<< HEAD
-    VERSION = '0.7.1'
-=======
     VERSION = '0.8'
->>>>>>> 2c485638
     COPYRIGHT = 'Copyright(C) 2010-2011 Romain Bignon'
     DESCRIPTION = 'Qt application allowing to interact with various dating websites.'
     CAPS = ICapDating
