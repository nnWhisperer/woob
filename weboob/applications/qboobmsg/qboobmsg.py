# -*- coding: utf-8 -*-

# Copyright(C) 2010  Romain Bignon
#
# This program is free software; you can redistribute it and/or modify
# it under the terms of the GNU General Public License as published by
# the Free Software Foundation, version 3 of the License.
#
# This program is distributed in the hope that it will be useful,
# but WITHOUT ANY WARRANTY; without even the implied warranty of
# MERCHANTABILITY or FITNESS FOR A PARTICULAR PURPOSE.  See the
# GNU General Public License for more details.
#
# You should have received a copy of the GNU General Public License
# along with this program; if not, write to the Free Software
# Foundation, Inc., 59 Temple Place - Suite 330, Boston, MA 02111-1307, USA.


from weboob.capabilities.messages import ICapMessages
from weboob.tools.application.qt import QtApplication

from .main_window import MainWindow

class QBoobMsg(QtApplication):
    APPNAME = 'qboobmsg'
<<<<<<< HEAD
    VERSION = '0.6.1'
=======
    VERSION = '0.7'
>>>>>>> 3aa371b1
    COPYRIGHT = 'Copyright(C) 2010-2011 Romain Bignon'
    DESCRIPTION = "QBoobMsg is a graphical application to read messages on supported " \
                  "website and reply to them."
    CAPS = ICapMessages

    def main(self, argv):
        self.load_backends(ICapMessages, storage=self.create_storage())

        self.main_window = MainWindow(self.config, self.weboob)
        self.main_window.show()
        return self.weboob.loop()<|MERGE_RESOLUTION|>--- conflicted
+++ resolved
@@ -23,11 +23,7 @@
 
 class QBoobMsg(QtApplication):
     APPNAME = 'qboobmsg'
-<<<<<<< HEAD
-    VERSION = '0.6.1'
-=======
     VERSION = '0.7'
->>>>>>> 3aa371b1
     COPYRIGHT = 'Copyright(C) 2010-2011 Romain Bignon'
     DESCRIPTION = "QBoobMsg is a graphical application to read messages on supported " \
                   "website and reply to them."
