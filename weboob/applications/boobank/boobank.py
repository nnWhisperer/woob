--- conflicted
+++ resolved
@@ -102,24 +102,15 @@
 
 class Boobank(ReplApplication):
     APPNAME = 'boobank'
-<<<<<<< HEAD
-    VERSION = '0.7.1'
-=======
     VERSION = '0.8'
->>>>>>> 2c485638
     COPYRIGHT = 'Copyright(C) 2010-2011 Romain Bignon, Christophe Benz'
     CAPS = ICapBank
     DESCRIPTION = "Console application allowing to list your bank accounts and get their balance, " \
                   "display accounts history and coming bank operations, and transfer money from an account to " \
                   "another (if available)."
-<<<<<<< HEAD
-    EXTRA_FORMATTERS = {'account_list': AccountListFormatter,
-                        'transfer':     TransferFormatter,
-=======
     EXTRA_FORMATTERS = {'account_list':   AccountListFormatter,
                         'recipient_list': RecipientListFormatter,
                         'transfer':       TransferFormatter,
->>>>>>> 2c485638
                        }
     DEFAULT_FORMATTER = 'table'
     COMMANDS_FORMATTERS = {'ls':          'account_list',
