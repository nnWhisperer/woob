--- conflicted
+++ resolved
@@ -126,11 +126,7 @@
 
 class Boobank(ReplApplication):
     APPNAME = 'boobank'
-<<<<<<< HEAD
-    VERSION = '0.8.5'
-=======
     VERSION = '0.9'
->>>>>>> 1b6d04ff
     COPYRIGHT = 'Copyright(C) 2010-2011 Romain Bignon, Christophe Benz'
     CAPS = ICapBank
     DESCRIPTION = "Console application allowing to list your bank accounts and get their balance, " \
