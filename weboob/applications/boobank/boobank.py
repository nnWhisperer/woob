# -*- coding: utf-8 -*-

# Copyright(C) 2009-2010  Romain Bignon, Christophe Benz
#
# This program is free software; you can redistribute it and/or modify
# it under the terms of the GNU General Public License as published by
# the Free Software Foundation, version 3 of the License.
#
# This program is distributed in the hope that it will be useful,
# but WITHOUT ANY WARRANTY; without even the implied warranty of
# MERCHANTABILITY or FITNESS FOR A PARTICULAR PURPOSE.  See the
# GNU General Public License for more details.
#
# You should have received a copy of the GNU General Public License
# along with this program; if not, write to the Free Software
# Foundation, Inc., 59 Temple Place - Suite 330, Boston, MA 02111-1307, USA.


import sys

from weboob.capabilities.bank import ICapBank
from weboob.tools.application.repl import ReplApplication
from weboob.tools.application.formatters.iformatter import IFormatter


__all__ = ['Boobank']


class TransferFormatter(IFormatter):
    MANDATORY_FIELDS = ('id', 'date', 'origin', 'recipient', 'amount')

    def flush(self):
        pass

    def format_dict(self, item):
        result = u'------- Transfer %s -------\n' % item['id']
        result += u'Date:       %s\n' % item['date']
        result += u'Origin:     %s\n' % item['origin']
        result += u'Recipient:  %s\n' % item['recipient']
        result += u'Amount:     %.2f\n' % item['amount']
        return result


class AccountListFormatter(IFormatter):
    MANDATORY_FIELDS = ('id', 'label', 'balance', 'coming')

    count = 0
    tot_balance = 0.0
    tot_coming = 0.0


    def flush(self):
        result = u'------------------------------------------%s+----------+----------\n' % (('-' * 15) if not self.interactive else '')
        result +=u'%s                                    Total   %8s   %8s' % ((' ' * 15) if not self.interactive else '',
                                                                               '%.2f' % self.tot_balance, '%.2f' % self.tot_coming)
        self.after_format(result)
        self.tot_balance = 0.0
        self.tot_coming = 0.0
        self.count = 0

    def format_dict(self, item):
        self.count += 1
        if self.interactive:
            backend = item['id'].split('@', 1)[1]
            id = '#%d (%s)' % (self.count, backend)
        else:
            id = item['id']

        result = u''
        if self.count == 1:
            result += '               %s  Account                     Balance    Coming \n' % ((' ' * 15) if not self.interactive else '')
            result += '------------------------------------------%s+----------+----------\n' % (('-' * 15) if not self.interactive else '')
        result += (u' %s%-' + (u'15' if self.interactive else '30') + u's%s %-25s  %8s   %8s') % \
                             (ReplApplication.BOLD, id, ReplApplication.NC,
                              item['label'], '%.2f' % item['balance'], '%.2f' % (item['coming'] or 0.0))

        self.tot_balance += item['balance']
        if item['coming']:
            self.tot_coming += item['coming']
        return result


class Boobank(ReplApplication):
    APPNAME = 'boobank'
<<<<<<< HEAD
    VERSION = '0.3.1'
=======
    VERSION = '0.4'
>>>>>>> 2a1d893f
    COPYRIGHT = 'Copyright(C) 2010 Romain Bignon, Christophe Benz'
    CAPS = ICapBank
    EXTRA_FORMATTERS = {'account_list': AccountListFormatter,
                        'transfer':     TransferFormatter,
                       }
    DEFAULT_FORMATTER = 'table'
    COMMANDS_FORMATTERS = {'list':        'account_list',
                           'transfer':    'transfer',
                          }

    accounts = []

    def do_list(self, line):
        """
        list

        List every available accounts.
        """
        tot_balance = 0.0
        tot_coming = 0.0
        self.accounts = []
        for backend, account in self.do('iter_accounts'):
            self.format(account)
            tot_balance += account.balance
            if account.coming:
                tot_coming += account.coming
            self.accounts.append(account)
        self.flush()

    def _complete_account(self, exclude=None):
        if exclude:
            id, backend = self.parse_id(exclude)
        return ['%s@%s' % (acc.id, acc.backend) for acc in self.accounts if not exclude or (acc.id != id and acc.backend == backend)]

    def complete_history(self, text, line, *ignored):
        args = line.split(' ')
        if len(args) == 2:
            return self._complete_account()

    def parse_id(self, id):
        if self.interactive:
            try:
                account = self.accounts[int(id) - 1]
            except (IndexError,ValueError):
                pass
            else:
                return account.id, account.backend
        return ReplApplication.parse_id(self, id)

    def do_history(self, id):
        """
        history ID

        Display old operations.
        """
        id, backend_name = self.parse_id(id)
        if not id:
            print >>sys.stderr, 'Error: please give an account ID (hint: use list command)'
            return 1
        names = (backend_name,) if backend_name is not None else None

        def do(backend):
            account = backend.get_account(id)
            return backend.iter_history(account)

        for backend, operation in self.do(do, backends=names):
            self.format(operation)
        self.flush()

    def complete_coming(self, text, line, *ignored):
        args = line.split(' ')
        if len(args) == 2:
            return self._complete_account()

    def do_coming(self, id):
        """
        coming ID

        Display all future operations.
        """
        id, backend_name = self.parse_id(id)
        names = (backend_name,) if backend_name is not None else None

        def do(backend):
            account = backend.get_account(id)
            return backend.iter_operations(account)

        for backend, operation in self.do(do, backends=names):
            self.format(operation)
        self.flush()

    def complete_transfer(self, text, line, *ignored):
        args = line.split(' ')
        if len(args) == 2:
            return self._complete_account()
        if len(args) == 3:
            return self._complete_account(args[1])

    def do_transfer(self, line):
        """
        transfer ACCOUNT [TO AMOUNT [REASON]]

        Make a transfer beetwen two account
        - ACCOUNT the source account
        - TO      the recipient
        - AMOUNT  amount to transfer
        - REASON  reason of transfer

        If you give only the ACCOUNT parameter, it lists all the
        available recipients for this account.
        """
        id_from, id_to, amount, reason = self.parseargs(line, 4, 1)

        id_from, backend_name_from = self.parse_id(id_from)
        if not id_to:
            print >>sys.stderr, 'Error: listing recipient is not implemented yet'
            return

        id_to, backend_name_to = self.parse_id(id_to)

        try:
            amount = float(amount)
        except (TypeError,ValueError):
            print >>sys.stderr, 'Error: please give a decimal amount to transfer'
            return 1

        if backend_name_from != backend_name_to:
            print >>sys.stderr, "Transfer between different backends is not implemented"
            return
        else:
            backend_name = backend_name_from

        names = (backend_name,) if backend_name is not None else None

        for backend, transfer in self.do('transfer', id_from, id_to, amount, reason, backends=names):
            self.format(transfer)
        self.flush()<|MERGE_RESOLUTION|>--- conflicted
+++ resolved
@@ -82,11 +82,7 @@
 
 class Boobank(ReplApplication):
     APPNAME = 'boobank'
-<<<<<<< HEAD
-    VERSION = '0.3.1'
-=======
     VERSION = '0.4'
->>>>>>> 2a1d893f
     COPYRIGHT = 'Copyright(C) 2010 Romain Bignon, Christophe Benz'
     CAPS = ICapBank
     EXTRA_FORMATTERS = {'account_list': AccountListFormatter,
