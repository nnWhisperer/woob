--- conflicted
+++ resolved
@@ -70,18 +70,6 @@
     SYNOPSIS += '       %prog [--help] [--version]'
     DISABLE_REPL = False
 
-<<<<<<< HEAD
-    # shell escape strings
-    if sys.platform == 'win32':
-        #workaround to disable bold
-        BOLD   = ''
-        NC     = ''         # no color
-    else:
-        BOLD   = '[1m'
-        NC     = '[0m'    # no color
-
-=======
->>>>>>> 3aa371b1
     EXTRA_FORMATTERS = {}
     DEFAULT_FORMATTER = 'multiline'
     COMMANDS_FORMATTERS = {}
@@ -720,93 +708,7 @@
         """
         inspect BACKEND_NAME
 
-<<<<<<< HEAD
-        if isinstance(question, Value):
-            v = deepcopy(question)
-            if default:
-                v.default = default
-            if masked:
-                v.masked = masked
-            if regexp:
-                v.regexp = regexp
-            if choices:
-                v.choices = choices
-        else:
-            if isinstance(default, bool):
-                klass = ValueBool
-            elif isinstance(default, float):
-                klass = ValueFloat
-            elif isinstance(default, (int,long)):
-                klass = ValueInt
-            else:
-                klass = Value
-
-            v = klass(label=question, default=default, masked=masked, regexp=regexp, choices=choices)
-
-        question = v.label
-        if v.id:
-            question = u'[%s] %s' % (v.id, question)
-
-        aliases = {}
-        if isinstance(v, ValueBool):
-            question = u'%s (%s/%s)' % (question, 'Y' if v.default else 'y', 'n' if v.default else 'N')
-        elif v.choices:
-            tiny = True
-            for key in v.choices.iterkeys():
-                if len(key) > 5 or ' ' in key:
-                    tiny = False
-                    break
-
-            if tiny:
-                question = u'%s (%s)' % (question, '/'.join((s.upper() if s == v.default else s)
-                                                            for s in (v.choices.iterkeys())))
-            else:
-                for n, (key, value) in enumerate(v.choices.iteritems()):
-                    print '%s%2d)%s %s' % (self.BOLD, n + 1, self.NC, value)
-                    aliases[str(n + 1)] = key
-                question = u'%s (choose in list)' % question
-        elif default not in (None, '') and not v.masked:
-            question = u'%s [%s]' % (question, v.default)
-
-        if v.masked:
-            question = u'%s (hidden input)' % question
-
-        question += ': '
-
-        while True:
-            if v.masked:
-                if sys.platform == 'win32':
-                    line = getpass.getpass(str(question))
-                else:
-                    line = getpass.getpass(question)
-            else:
-                self.stdout.write(question)
-                self.stdout.flush()
-                line = self.stdin.readline()
-                if len(line) == 0:
-                    raise EOFError()
-                else:
-                    line = line.rstrip('\r\n')
-
-            if not line and v.default is not None:
-                line = v.default
-            if isinstance(line, str):
-                line = line.decode('utf-8')
-
-            if line in aliases:
-                line = aliases[line]
-
-            try:
-                v.set_value(line)
-            except ValueError, e:
-                print 'Error: %s' % e
-            else:
-                break
-
-        return v.value
-=======
         Display the HTML string of the current page of the specified backend's browser.
->>>>>>> 3aa371b1
 
         If webkit_mechanize_browser Python module is installed, HTML is displayed in a WebKit GUI.
         """
