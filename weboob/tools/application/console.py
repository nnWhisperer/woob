# -*- coding: utf-8 -*-

# Copyright(C) 2010  Romain Bignon, Julien Hébert, Christophe Benz
#
# This program is free software; you can redistribute it and/or modify
# it under the terms of the GNU General Public License as published by
# the Free Software Foundation, version 3 of the License.
#
# This program is distributed in the hope that it will be useful,
# but WITHOUT ANY WARRANTY; without even the implied warranty of
# MERCHANTABILITY or FITNESS FOR A PARTICULAR PURPOSE.  See the
# GNU General Public License for more details.
#
# You should have received a copy of the GNU General Public License
# along with this program; if not, write to the Free Software
# Foundation, Inc., 59 Temple Place - Suite 330, Boston, MA 02111-1307, USA.

from functools import partial
import getpass
from inspect import getargspec
import logging
from optparse import OptionGroup, OptionParser
import re
import sys

from weboob.core import CallErrors
from weboob.core.backends import BackendsConfig
<<<<<<< HEAD
from weboob.tools.backend import ObjectNotSupported
=======
>>>>>>> 1398c0f7

from .base import BackendNotFound, BaseApplication
from .formatters.load import formatters, load_formatter
from .formatters.iformatter import FieldNotFound
from .results import ResultsCondition, ResultsConditionException


__all__ = ['ConsoleApplication']


class ConsoleApplication(BaseApplication):
    """
    Base application class for CLI applications.
    """

    SYNOPSIS = 'Usage: %prog [options (-h for help)] command [parameters...]'

    def __init__(self):
        option_parser = OptionParser(self.SYNOPSIS, version=self._get_optparse_version())
        app_options = OptionGroup(option_parser, '%s Options' % self.APPNAME.capitalize())
        self.add_application_options(app_options)
        option_parser.add_option_group(app_options)

        try:
            BaseApplication.__init__(self, option_parser=option_parser)
        except BackendsConfig.WrongPermissions, e:
            logging.error(u'Error: %s' % e)
            sys.exit(1)

        self._parser.format_description = lambda x: self._parser.description

        if self._parser.description is None:
            self._parser.description = ''
        self._parser.description += 'Available commands:\n'
        for name, arguments, doc_string in self._commands:
            command = '%s %s' % (name, arguments)
            self._parser.description += '   %-30s %s\n' % (command, doc_string)

        results_options = OptionGroup(self._parser, 'Results Options')
        results_options.add_option('-c', '--condition', help='filter result items to display given a boolean condition')
        results_options.add_option('-n', '--count', type='int', help='get a maximum number of results (all backends merged)')
        results_options.add_option('-f', '--formatter', choices=formatters, help='select output formatter (%s)' % u','.join(formatters))
        results_options.add_option('-s', '--select', help='select result item keys to display (comma separated)')
        self._parser.add_option_group(results_options)

        formatting_options = OptionGroup(self._parser, 'Formatting Options')
        formatting_options.add_option('--no-header', dest='no_header', action='store_true', help='do not display header')
        formatting_options.add_option('--no-keys', dest='no_keys', action='store_true', help='do not display item keys')
        self._parser.add_option_group(formatting_options)

    def add_application_options(self, group):
        # XXX why is it in ConsoleApplication and not BaseApplication? -romain
        pass

    def _handle_app_options(self):
        if self.options.formatter:
            formatter_name = self.options.formatter
        else:
            formatter_name = 'multiline'
        self.formatter = load_formatter(formatter_name)

        if self.options.no_header:
            self.formatter.display_header = False

        if self.options.no_keys:
            self.formatter.display_keys = False

        if self.options.select:
            self.selected_fields = self.options.select.split(',')
        else:
            self.selected_fields = None

        if self.options.condition:
            self.condition = ResultsCondition(self.options.condition)
        else:
            self.condition = None

    def _get_completions(self):
        return set(name for name, arguments, doc_string in self._commands)

    def ask(self, question, default=None, masked=False, regexp=None):
        """
        Ask a question to user.

        @param question  text displayed (str)
        @param default  optional default value (str)
        @param masked  if True, do not show typed text (bool)
        @param regexp  text must match this regexp (str)
        @return  entered text by user (str)
        """

        if default is not None:
            question = u'%s [%s]' % (question, default)
        hidden_msg = u'(input chars are hidden) ' if masked else ''
        question = u'%s%s: ' % (hidden_msg, question)

        correct = False
        while not correct:
            line = getpass.getpass(question) if masked else raw_input(question)
            if not line and default is not None:
                line = default
            correct = not regexp or re.match(regexp, unicode(line))

        return line

    def process_command(self, command=None, *args):
        if command is None:
            self._parser.print_help()
            return 0

        def f(x):
            return x.startswith('command_' + command)

        matching_commands = filter(f, dir(self))

        if len(matching_commands) == 0:
            sys.stderr.write("No such command: %s.\n" % command)
            return 1
        if len(matching_commands) != 1:
            sys.stderr.write("Ambiguious command %s: %s.\n" % (command, ', '.join(
                [s.replace('command_', '', 1) for s in matching_commands])))
            return 1

        func = getattr(self, matching_commands[0])

        _args, varargs, varkw, defaults = getargspec(func)
        nb_max_args = nb_min_args = len(_args) - 1
        if defaults:
            nb_min_args -= len(defaults)

        if len(args) > nb_max_args and not varargs:
            sys.stderr.write("Command '%s' takes at most %d arguments.\n" % (command, nb_max_args))
            return 1
        if len(args) < nb_min_args:
            if varargs or defaults:
                sys.stderr.write("Command '%s' takes at least %d arguments.\n" % (command, nb_min_args))
            else:
                sys.stderr.write("Command '%s' takes %d arguments.\n" % (command, nb_min_args))
            return 1

        try:
            command_result = func(*args)
        except CallErrors, errors:
            logging.error(errors)
            return 1

        self.formatter.flush()

        # Process result if value is returned by command
        if isinstance(command_result, str):
            print command_result
        elif isinstance(command_result, unicode):
            print command_result.encode('utf-8')
        elif isinstance(command_result, int):
            return command_result
        elif command_result is None:
            return 0
        else:
            try:
                print unicode(command_result).encode('utf-8')
            except ValueError:
                raise Exception(u'Command result type not expected: %s' % type(command_result))

        return 0

    _commands = []
    def register_command(f, doc_string, register_to=_commands):
        def get_arguments(func, skip=0):
            """
            Get arguments of a function as a string.
            skip is the number of skipped arguments.
            """
            skip += 1
            args, varargs, varkw, defaults = getargspec(func)
            cut = len(args)
            if defaults:
                cut -= len(defaults)
            args = ["<%s>" % a for a in args[skip:cut]] + \
                   ["[%s]" % a for a in args[cut:]]
            if varargs:
                args.append("[%s..]" % varargs)
            if varkw:
                raise TypeError('Command %s requests illegal keyword args (**%s)' % varkw)
            return " ".join(args)

        command_name = f.func_name.replace('command_', '')
        register_to.append((command_name, get_arguments(f), doc_string))
        return f

    def command(doc_string, f=register_command):
        return partial(f, doc_string=doc_string)

    def set_default_formatter(self, name):
        if not self.options.formatter:
            try:
                self.formatter = load_formatter(name)
            except ImportError:
                default_name = 'multiline'
                logging.error('Could not load default formatter "%s" for this command. Falling back to "%s".' % (
                    name, default_name))
                self.formatter = load_formatter(default_name)

    def set_formatter_header(self, string):
        self.formatter.set_header(string)

    def format(self, result, backend_name=None):
        try:
            self.formatter.format(obj=result, backend_name=backend_name,
                                  selected_fields=self.selected_fields, condition=self.condition)
        except FieldNotFound, e:
            logging.error(e)
        except ResultsConditionException, e:
            logging.error(e)

    # XXX why do not use staticmethod as a decorator? -romain
    register_command = staticmethod(register_command)
    command = staticmethod(command)

    def load_configured_backends(self, caps=None, names=None, *args, **kwargs):
        loaded_backends = BaseApplication.load_configured_backends(self, caps, names, *args, **kwargs)
        if not loaded_backends:
            logging.error(u'Cannot start application: no configured backend was found.\nHere is a list of all available backends:')
            from weboob.applications.weboobcfg import WeboobCfg
            weboobcfg = WeboobCfg()
            weboobcfg.options, args = weboobcfg._parser.parse_args([])
            weboobcfg._handle_app_options()
            if caps is not None:
                if not isinstance(caps, (list, tuple, set)):
                    caps = (caps,)
                caps = iter(cap.__name__ for cap in caps)
            weboobcfg.command_backends(*caps)
            logging.error(u'You can configure a backends using the "weboobcfg add" command:\nweboobcfg add <name> [options..]')
            sys.exit(0)

    def parse_id(self, _id):
        try:
            _id, backend_name = _id.rsplit('@', 1)
        except ValueError:
            backend_name = None
        return _id, backend_name

    @classmethod
    def run(klass, args=None):
        try:
            super(ConsoleApplication, klass).run(args)
        except BackendNotFound, e:
            logging.error(e)

    def do(self, function, *args, **kwargs):
        """
        Call Weboob.do(), after having filled the yielded object, if selected fields are given by user.
        """
<<<<<<< HEAD
        for i, (backend, result) in enumerate(self.weboob.do(function, *args, **kwargs)):
            if self.options.count and i == self.options.count:
                break
            if self.selected_fields:
                fields = set(self.selected_fields) - set('*')
                if fields:
                    try:
                        backend.fillobj(result, fields)
                    except ObjectNotSupported, e:
                        logging.warning(u'Could not retrieve required fields (%s): %s' % (','.join(fields), e))
            yield backend, result
=======

        return self.weboob.do(self.complete, self.options.count, self.selected_fields, function, *args, **kwargs)
>>>>>>> 1398c0f7
<|MERGE_RESOLUTION|>--- conflicted
+++ resolved
@@ -25,10 +25,6 @@
 
 from weboob.core import CallErrors
 from weboob.core.backends import BackendsConfig
-<<<<<<< HEAD
-from weboob.tools.backend import ObjectNotSupported
-=======
->>>>>>> 1398c0f7
 
 from .base import BackendNotFound, BaseApplication
 from .formatters.load import formatters, load_formatter
@@ -281,19 +277,5 @@
         """
         Call Weboob.do(), after having filled the yielded object, if selected fields are given by user.
         """
-<<<<<<< HEAD
-        for i, (backend, result) in enumerate(self.weboob.do(function, *args, **kwargs)):
-            if self.options.count and i == self.options.count:
-                break
-            if self.selected_fields:
-                fields = set(self.selected_fields) - set('*')
-                if fields:
-                    try:
-                        backend.fillobj(result, fields)
-                    except ObjectNotSupported, e:
-                        logging.warning(u'Could not retrieve required fields (%s): %s' % (','.join(fields), e))
-            yield backend, result
-=======
-
-        return self.weboob.do(self.complete, self.options.count, self.selected_fields, function, *args, **kwargs)
->>>>>>> 1398c0f7
+
+        return self.weboob.do(self.complete, self.options.count, self.selected_fields, function, *args, **kwargs)