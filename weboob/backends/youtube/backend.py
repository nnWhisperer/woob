--- conflicted
+++ resolved
@@ -34,70 +34,16 @@
 __all__ = ['YoutubeBackend']
 
 
-<<<<<<< HEAD
-def get_video(entry):
-    video = YoutubeVideo(to_unicode(entry.id.text.split('/')[-1].strip()),
-                         title=to_unicode(entry.media.title.text.strip()),
-                         duration=to_unicode(datetime.timedelta(seconds=int(entry.media.duration.seconds.strip()))),
-                         thumbnail_url=to_unicode(entry.media.thumbnail[0].url.strip()),
-                         )
-    video.author = entry.author[0].name.text.strip()
-    if entry.media.name:
-        video.author = to_unicode(entry.media.name.text.strip())
-    return video
-
-
-def get_video_url(video, format=18):
-    """
-    Returns the YouTube video url for download or playback.
-    In the case of a download, if the user-chosen format is not
-    available, the next available format will be used.
-    Much of the code for this method is borrowed from youtubeservice.py of Cutetube
-    http://maemo.org/packages/view/cutetube/.
-    """
-    video_url = ''
-    player_url = YoutubeVideo.id2url(video.id)
-    html = urllib.urlopen(player_url).read()
-    html = ''.join(html.split())
-    formats = {}
-    pos = html.find('","fmt_url_map":"')
-    if (pos != -1):
-        pos2 = html.find('"', pos + 17)
-        fmt_map = urllib.unquote(html[pos + 17:pos2]) + ','
-        parts = fmt_map.split('|')
-        key = parts[0]
-        for p in parts[1:]:
-            idx = p.rfind(',')
-            value = p[:idx].replace('\\/', '/').replace('\u0026', '&').replace(',', '%2C')
-            formats[int(key)] = value
-            key = p[idx + 1:]
-    format_list = [22, 35, 34, 18, 17]
-    for format in format_list[format_list.index(format):]:
-        if format in formats:
-            video_url = formats.get(format)
-            break
-        break
-    return video_url
-
-
-=======
->>>>>>> 3aa371b1
 class YoutubeBackend(BaseBackend, ICapVideo):
     NAME = 'youtube'
     MAINTAINER = 'Christophe Benz'
     EMAIL = 'christophe.benz@gmail.com'
-<<<<<<< HEAD
-    VERSION = '0.6.1'
-=======
     VERSION = '0.7'
->>>>>>> 3aa371b1
     DESCRIPTION = 'Youtube videos website'
     LICENSE = 'GPLv3'
     BROWSER = YoutubeBrowser
 
     URL_RE = re.compile(r'https?://.*youtube.com/watch\?v=(.*)')
-<<<<<<< HEAD
-=======
     AVAILABLE_FORMATS = [38, 37, 22, 45, 35, 34, 43, 18, 6, 5, 17, 13]
     FORMAT_EXTENSIONS = {
         13: '3gp',
@@ -153,7 +99,6 @@
                 return True
 
         return False
->>>>>>> 3aa371b1
 
     def get_video(self, _id):
         m = self.URL_RE.match(_id)
@@ -168,13 +113,8 @@
                 return None
             raise
 
-<<<<<<< HEAD
-        video = get_video(entry)
-        video.url = get_video_url(video)
-=======
         video = self._entry2video(entry)
         self._set_video_url(video)
->>>>>>> 3aa371b1
         return video
 
     def iter_search_results(self, pattern=None, sortby=ICapVideo.SEARCH_RELEVANCE, nsfw=False, max_results=None):
