--- conflicted
+++ resolved
@@ -40,11 +40,7 @@
     NAME = 'youtube'
     MAINTAINER = 'Christophe Benz'
     EMAIL = 'christophe.benz@gmail.com'
-<<<<<<< HEAD
-    VERSION = '0.3.1'
-=======
     VERSION = '0.4'
->>>>>>> 2a1d893f
     DESCRIPTION = 'Youtube videos website'
     LICENSE = 'GPLv3'
     BROWSER = YoutubeBrowser
