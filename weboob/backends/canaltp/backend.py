--- conflicted
+++ resolved
@@ -28,11 +28,7 @@
     NAME = 'canaltp'
     MAINTAINER = 'Romain Bignon'
     EMAIL = 'romain@weboob.org'
-<<<<<<< HEAD
-    VERSION = '0.4.1'
-=======
     VERSION = '0.5'
->>>>>>> f3fe130a
     LICENSE = 'GPLv3'
     DESCRIPTION = "French trains"
     BROWSER = CanalTP
