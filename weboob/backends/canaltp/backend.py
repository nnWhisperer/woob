--- conflicted
+++ resolved
@@ -30,13 +30,8 @@
     NAME = 'canaltp'
     MAINTAINER = 'Romain Bignon'
     EMAIL = 'romain@weboob.org'
-<<<<<<< HEAD
-    VERSION = '0.7.1'
-    LICENSE = 'GPLv3'
-=======
     VERSION = '0.8'
     LICENSE = 'AGPLv3+'
->>>>>>> 2c485638
     DESCRIPTION = "French trains"
     BROWSER = CanalTP
 
