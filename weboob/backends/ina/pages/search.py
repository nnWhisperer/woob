--- conflicted
+++ resolved
@@ -35,10 +35,7 @@
         try:
             ul = select(self.document.getroot(), 'div.container-videos ul', 1)
         except SelectElementException:
-<<<<<<< HEAD
-=======
             # It means there are no results.
->>>>>>> 2a1d893f
             return
         for li in ul.findall('li'):
             id = re.sub(r'/video/(.+)\.html', r'\1', li.find('a').attrib['href'])
