--- conflicted
+++ resolved
@@ -27,15 +27,9 @@
 
 class GeolocIpBackend(BaseBackend, ICapGeolocIp):
     NAME = 'geolocip'
-<<<<<<< HEAD
-    MAINTAINER = 'Romain Bignon'
-    EMAIL = 'romain@weboob.org'
-    VERSION = '0.3.1'
-=======
     MAINTAINER = 'Julien Veyssier'
     EMAIL = 'julien.veyssier@aiur.fr'
     VERSION = '0.4'
->>>>>>> 2a1d893f
     LICENSE = 'GPLv3'
     DESCRIPTION = u"IP Adresses geolocalisation with the site www.geolocip.com"
     BROWSER = BaseBrowser
@@ -46,13 +40,7 @@
     def get_location(self, ipaddr):
         with self.browser:
 
-<<<<<<< HEAD
-            if 'erreur' in tab and tab['erreur'][0] == '1':
-                raise Exception(tab['erreur'][1:].replace('<p>', '').replace('</p>', '').replace('<br />', '\n')\
-                                .strip().decode('iso-8859-1'))
-=======
             content = self.browser.readurl('http://www.geolocip.com/?s[ip]=%s&commit=locate+IP!' % str(ipaddr))
->>>>>>> 2a1d893f
 
             tab = {}
             last_line = ''
