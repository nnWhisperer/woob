# -*- coding: utf-8 -*-

# Copyright(C) 2010-2011 Clément Schreiner
#
# This file is part of weboob.
#
# weboob is free software: you can redistribute it and/or modify
# it under the terms of the GNU Affero General Public License as published by
# the Free Software Foundation, either version 3 of the License, or
# (at your option) any later version.
#
# weboob is distributed in the hope that it will be useful,
# but WITHOUT ANY WARRANTY; without even the implied warranty of
# MERCHANTABILITY or FITNESS FOR A PARTICULAR PURPOSE. See the
# GNU Affero General Public License for more details.
#
# You should have received a copy of the GNU Affero General Public License
# along with weboob. If not, see <http://www.gnu.org/licenses/>.


from weboob.tools.backend import BaseBackend, BackendConfig
from weboob.capabilities.messages import ICapMessages, Message, Thread
from weboob.tools.newsfeed import Newsfeed
from weboob.tools.value import Value


__all__ = ['NewsfeedBackend']


class NewsfeedBackend(BaseBackend, ICapMessages):
    NAME = 'newsfeed'
    MAINTAINER = u"Clément Schreiner"
    EMAIL = "clemux@clemux.info"
<<<<<<< HEAD
    VERSION = '0.8.5'
=======
    VERSION = '0.9'
>>>>>>> 1b6d04ff
    DESCRIPTION = "Loads RSS and Atom feeds from any website"
    LICENSE = "AGPLv3+"
    CONFIG = BackendConfig(Value('url', label="Atom/RSS feed's url"))
    STORAGE = {'seen': []}


    def iter_threads(self):
        for article in Newsfeed(self.config['url'].get()).iter_entries():
            yield self.get_thread(article.id, article)

    def get_thread(self, id, entry=None):
        if isinstance(id, Thread):
            thread = id
            id = thread.id
        else:
            thread = Thread(id)

        if entry is None:
            entry = Newsfeed(self.config['url'].get()).get_entry(id)
        if entry is None:
            return None

        flags = Message.IS_HTML
        if not thread.id in self.storage.get('seen', default=[]):
            flags |= Message.IS_UNREAD
        if len(entry.content):
            content = entry.content[0]
        else:
            content = entry.link
        thread.title = entry.title
        thread.root = Message(thread=thread,
                              id=0,
                              title=entry.title,
                              sender=entry.author,
                              receivers=None,
                              date=entry.datetime,
                              parent=None,
                              content=content,
                              children=[],
                              flags=flags)
        return thread



    def iter_unread_messages(self, thread=None):
        for thread in self.iter_threads():
            for m in thread.iter_all_messages():
                if m.flags & m.IS_UNREAD:
                    yield m


    def set_message_read(self, message):
        self.storage.get('seen', default=[]).append(message.thread.id)
        self.storage.save()

    def fill_thread(self, thread, fields):
        return self.get_thread(thread)

    OBJECTS = {Thread: fill_thread}<|MERGE_RESOLUTION|>--- conflicted
+++ resolved
@@ -31,11 +31,7 @@
     NAME = 'newsfeed'
     MAINTAINER = u"Clément Schreiner"
     EMAIL = "clemux@clemux.info"
-<<<<<<< HEAD
-    VERSION = '0.8.5'
-=======
     VERSION = '0.9'
->>>>>>> 1b6d04ff
     DESCRIPTION = "Loads RSS and Atom feeds from any website"
     LICENSE = "AGPLv3+"
     CONFIG = BackendConfig(Value('url', label="Atom/RSS feed's url"))
