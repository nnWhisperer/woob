# -*- coding: utf-8 -*-

# Copyright(C) 2010  Clément Schreiner
#
# This program is free software; you can redistribute it and/or modify
# it under the terms of the GNU General Public License as published by
# the Free Software Foundation, version 3 of the License.
#
# This program is distributed in the hope that it will be useful,
# but WITHOUT ANY WARRANTY; without even the implied warranty of
# MERCHANTABILITY or FITNESS FOR A PARTICULAR PURPOSE.  See the
# GNU General Public License for more details.
#
# You should have received a copy of the GNU General Public License
# along with this program; if not, write to the Free Software
# Foundation, Inc., 59 Temple Place - Suite 330, Boston, MA 02111-1307, USA.


from weboob.tools.backend import BaseBackend
from weboob.capabilities.messages import ICapMessages, Message, Thread
from weboob.tools.newsfeed import Newsfeed
from weboob.tools.value import Value, ValuesDict


__all__ = ['NewsfeedBackend']


class NewsfeedBackend(BaseBackend, ICapMessages):
    NAME = 'newsfeed'
    MAINTAINER = u"Clément Schreiner"
    EMAIL = "clemux@clemux.info"
<<<<<<< HEAD
    VERSION = '0.4.1'
=======
    VERSION = '0.5'
>>>>>>> f3fe130a
    DESCRIPTION = "Loads RSS and Atom feeds from any website"
    LICENSE = "GPLv3"
    CONFIG = ValuesDict(Value('url', label="Atom/RSS feed's url"))
    STORAGE = {'seen': []}


    def iter_threads(self):
        for article in Newsfeed(self.config["url"]).iter_entries():
            thread = Thread(article.id)
            thread.title = article.title
            yield thread



    def get_thread(self, id):
        if isinstance(id, Thread):
            thread = id
            id = thread.id
        else:
            thread = Thread(id)
        entry = Newsfeed(self.config["url"]).get_entry(id)
        flags = Message.IS_HTML
        if not thread.id in self.storage.get('seen', default=[]):
            flags |= Message.IS_UNREAD
        if len(entry.content):
            content = entry.content[0]
        else:
            content = None
        thread.title = entry.title
        thread.root = Message(thread=thread,
                              id=0,
                              title=entry.title,
                              sender=entry.author,
                              receivers=None,
                              date=entry.datetime,
                              parent=None,
                              content=content,
                              children=[],
                              flags=flags)
        return thread



    def iter_unread_messages(self, thread=None):
        for thread in self.iter_threads():
            for m in thread.iter_all_messages():
                if m.flags & m.IS_UNREAD:
                    yield m


    def set_message_read(self, message):
        self.storage.get('seen', default=[]).append(message.thread.id)
        self.storage.save()<|MERGE_RESOLUTION|>--- conflicted
+++ resolved
@@ -29,11 +29,7 @@
     NAME = 'newsfeed'
     MAINTAINER = u"Clément Schreiner"
     EMAIL = "clemux@clemux.info"
-<<<<<<< HEAD
-    VERSION = '0.4.1'
-=======
     VERSION = '0.5'
->>>>>>> f3fe130a
     DESCRIPTION = "Loads RSS and Atom feeds from any website"
     LICENSE = "GPLv3"
     CONFIG = ValuesDict(Value('url', label="Atom/RSS feed's url"))
