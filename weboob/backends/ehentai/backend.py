--- conflicted
+++ resolved
@@ -36,11 +36,7 @@
     NAME = 'ehentai'
     MAINTAINER = 'Roger Philibert'
     EMAIL = 'roger.philibert@gmail.com'
-<<<<<<< HEAD
-    VERSION = '0.8.5'
-=======
     VERSION = '0.9'
->>>>>>> 1b6d04ff
     DESCRIPTION = 'E-hentai galleries'
     LICENSE = 'AGPLv3+'
     BROWSER = EHentaiBrowser
