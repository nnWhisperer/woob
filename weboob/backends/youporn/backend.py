# -*- coding: utf-8 -*-

# Copyright(C) 2010  Romain Bignon
#
# This program is free software; you can redistribute it and/or modify
# it under the terms of the GNU General Public License as published by
# the Free Software Foundation, version 3 of the License.
#
# This program is distributed in the hope that it will be useful,
# but WITHOUT ANY WARRANTY; without even the implied warranty of
# MERCHANTABILITY or FITNESS FOR A PARTICULAR PURPOSE.  See the
# GNU General Public License for more details.
#
# You should have received a copy of the GNU General Public License
# along with this program; if not, write to the Free Software
# Foundation, Inc., 59 Temple Place - Suite 330, Boston, MA 02111-1307, USA.


from __future__ import with_statement

from weboob.capabilities.video import ICapVideo
from weboob.tools.backend import BaseBackend

from .browser import YoupornBrowser
from .video import YoupornVideo


__all__ = ['YoupornBackend']


class YoupornBackend(BaseBackend, ICapVideo):
    NAME = 'youporn'
    MAINTAINER = 'Romain Bignon'
    EMAIL = 'romain@weboob.org'
<<<<<<< HEAD
    VERSION = '0.6.1'
=======
    VERSION = '0.7'
>>>>>>> 3aa371b1
    DESCRIPTION = 'Youporn videos website'
    LICENSE = 'GPLv3'
    BROWSER = YoupornBrowser

    def get_video(self, _id):
        with self.browser:
            return self.browser.get_video(_id)

    SORTBY = ['relevance', 'rating', 'views', 'time']
    def iter_search_results(self, pattern=None, sortby=ICapVideo.SEARCH_RELEVANCE, nsfw=False, max_results=None):
        if not nsfw:
            return set()
        with self.browser:
            return self.browser.iter_search_results(pattern, self.SORTBY[sortby])

    def fill_video(self, video, fields):
        if fields != ['thumbnail']:
            # if we don't want only the thumbnail, we probably want also every fields
            with self.browser:
                video = self.browser.get_video(YoupornVideo.id2url(video.id), video)
        if 'thumbnail' in fields:
            with self.browser:
                video.thumbnail.data = self.browser.readurl(video.thumbnail.url)

        return video

    OBJECTS = {YoupornVideo: fill_video}<|MERGE_RESOLUTION|>--- conflicted
+++ resolved
@@ -32,11 +32,7 @@
     NAME = 'youporn'
     MAINTAINER = 'Romain Bignon'
     EMAIL = 'romain@weboob.org'
-<<<<<<< HEAD
-    VERSION = '0.6.1'
-=======
     VERSION = '0.7'
->>>>>>> 3aa371b1
     DESCRIPTION = 'Youporn videos website'
     LICENSE = 'GPLv3'
     BROWSER = YoupornBrowser
