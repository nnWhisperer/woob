--- conflicted
+++ resolved
@@ -52,13 +52,8 @@
     NAME = 'aum'
     MAINTAINER = 'Romain Bignon'
     EMAIL = 'romain@weboob.org'
-<<<<<<< HEAD
-    VERSION = '0.7.1'
-    LICENSE = 'GPLv3'
-=======
     VERSION = '0.8'
     LICENSE = 'AGPLv3+'
->>>>>>> 2c485638
     DESCRIPTION = u"“Adopte un mec” french dating website"
     CONFIG = ValuesDict(Value('username',     label='Username'),
                         Value('password',     label='Password', masked=True),
