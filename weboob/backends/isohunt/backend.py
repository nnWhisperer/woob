# -*- coding: utf-8 -*-

# Copyright(C) 2010-2011 Julien Veyssier
#
# This file is part of weboob.
#
# weboob is free software: you can redistribute it and/or modify
# it under the terms of the GNU Affero General Public License as published by
# the Free Software Foundation, either version 3 of the License, or
# (at your option) any later version.
#
# weboob is distributed in the hope that it will be useful,
# but WITHOUT ANY WARRANTY; without even the implied warranty of
# MERCHANTABILITY or FITNESS FOR A PARTICULAR PURPOSE. See the
# GNU Affero General Public License for more details.
#
# You should have received a copy of the GNU Affero General Public License
# along with weboob. If not, see <http://www.gnu.org/licenses/>.


from weboob.capabilities.torrent import ICapTorrent
from weboob.tools.backend import BaseBackend

from .browser import IsohuntBrowser


__all__ = ['IsohuntBackend']


class IsohuntBackend(BaseBackend, ICapTorrent):
    NAME = 'isohunt'
    MAINTAINER = 'Julien Veyssier'
    EMAIL = 'julien.veyssier@aiur.fr'
<<<<<<< HEAD
    VERSION = '0.7.1'
=======
    VERSION = '0.8'
>>>>>>> 2c485638
    DESCRIPTION = 'isohunt.com bittorrent tracker'
    LICENSE = 'AGPLv3+'
    BROWSER = IsohuntBrowser

    def create_default_browser(self):
        return self.create_browser()

    def get_torrent(self, id):
        return self.browser.get_torrent(id)

    def get_torrent_file(self, id):
        torrent = self.browser.get_torrent(id)
        if not torrent:
            return None
        return self.browser.openurl(torrent.url.encode('utf-8')).read()

    def iter_torrents(self, pattern):
        return self.browser.iter_torrents(pattern.replace(' ','+'))<|MERGE_RESOLUTION|>--- conflicted
+++ resolved
@@ -31,11 +31,7 @@
     NAME = 'isohunt'
     MAINTAINER = 'Julien Veyssier'
     EMAIL = 'julien.veyssier@aiur.fr'
-<<<<<<< HEAD
-    VERSION = '0.7.1'
-=======
     VERSION = '0.8'
->>>>>>> 2c485638
     DESCRIPTION = 'isohunt.com bittorrent tracker'
     LICENSE = 'AGPLv3+'
     BROWSER = IsohuntBrowser
