# -*- coding: utf-8 -*-

# Copyright(C) 2010-2011  Romain Bignon
#
# This program is free software; you can redistribute it and/or modify
# it under the terms of the GNU General Public License as published by
# the Free Software Foundation, version 3 of the License.
#
# This program is distributed in the hope that it will be useful,
# but WITHOUT ANY WARRANTY; without even the implied warranty of
# MERCHANTABILITY or FITNESS FOR A PARTICULAR PURPOSE.  See the
# GNU General Public License for more details.
#
# You should have received a copy of the GNU General Public License
# along with this program; if not, write to the Free Software
# Foundation, Inc., 59 Temple Place - Suite 330, Boston, MA 02111-1307, USA.


import urllib
import re

from weboob.tools.browser import BaseBrowser, BrowserHTTPNotFound, BrowserHTTPError, BrowserIncorrectPassword
from weboob.capabilities.messages import CantSendMessage

from .pages.index import IndexPage, LoginPage
from .pages.news import ContentPage, NewCommentPage, NodePage, CommentPage, NewTagPage
from .pages.board import BoardIndexPage
from .pages.wiki import WikiEditPage
from .tools import id2url, url2id

# Browser
class DLFP(BaseBrowser):
    DOMAIN = 'linuxfr.org'
    PROTOCOL = 'https'
    PAGES = {'https://linuxfr.org/?': IndexPage,
             'https://linuxfr.org/login.html': LoginPage,
             'https://linuxfr.org/news/[^\.]+': ContentPage,
<<<<<<< HEAD
             'https://linuxfr.org/users/[\w\-_]+/journaux/[^\.]+': ContentPage,
=======
             'https://linuxfr.org/wiki/(?!nouveau)[^/]+': ContentPage,
             'https://linuxfr.org/wiki': WikiEditPage,
             'https://linuxfr.org/wiki/nouveau': WikiEditPage,
             'https://linuxfr.org/wiki/[^\.]+/modifier': WikiEditPage,
             'https://linuxfr.org/suivi/[^\.]+': ContentPage,
             'https://linuxfr.org/sondages/[^\.]+': ContentPage,
             'https://linuxfr.org/users/[\w\-_]+/journaux/[^\.]+': ContentPage,
             'https://linuxfr.org/forums/[\w\-_]+/posts/[^\.]+': ContentPage,
             'https://linuxfr.org/nodes/(\d+)/comments/(\d+)': CommentPage,
>>>>>>> 3aa371b1
             'https://linuxfr.org/nodes/(\d+)/comments/nouveau': NewCommentPage,
             'https://linuxfr.org/nodes/(\d+)/comments': NodePage,
             'https://linuxfr.org/nodes/(\d+)/tags/nouveau': NewTagPage,
             'https://linuxfr.org/board/index.xml': BoardIndexPage,
            }

    last_board_msg_id = None

    def home(self):
        return self.location('https://linuxfr.org')

    def parse_id(self, _id):
        if re.match('^https?://linuxfr.org/nodes/\d+/comments/\d+$', _id):
            return _id, None

        url = id2url(_id)
        if url is None:
            if url2id(_id) is not None:
                url = _id
                _id = url2id(url)
            else:
                return None, None

        return url, _id

    def get_wiki_content(self, _id):
        url, _id = self.parse_id('W.%s' % _id)
        if url is None:
            return None

        try:
            self.location('%s/modifier' % url)
        except BrowserHTTPNotFound:
            return ''

        assert self.is_on_page(WikiEditPage)

        return self.page.get_body()

    def _go_on_wiki_edit_page(self, name):
        """
        Go on the wiki page named 'name'.

        Return True if this is a new page, or False if
        the page already exist.
        Return None if it isn't a right wiki page name.
        """
        url, _id = self.parse_id('W.%s' % name)
        if url is None:
            return None

        try:
            self.location('%s/modifier' % url)
        except BrowserHTTPNotFound:
            self.location('/wiki/nouveau')
            new = True
        else:
            new = False

        assert self.is_on_page(WikiEditPage)

        return new

    def set_wiki_content(self, name, content, message):
        new = self._go_on_wiki_edit_page(name)
        if new is None:
            return None

        if new:
            title = name.replace('-', ' ')
        else:
            title = None

        self.page.post_content(title, content, message)

    def get_wiki_preview(self, name, content):
        if self._go_on_wiki_edit_page(name) is None:
            return None

        self.page.post_preview(content)
        if self.is_on_page(WikiEditPage):
            return self.page.get_preview_html()
        elif self.is_on_page(ContentPage):
            return self.page.get_article().body

    def get_content(self, _id):
        url, _id = self.parse_id(_id)

        if url is None:
            return None

        self.location(url)
        self.page.url = self.absurl(url)

        if self.is_on_page(CommentPage):
            content = self.page.get_comment()
        elif self.is_on_page(ContentPage):
            m = re.match('.*#comment-(\d+)$', url)
            if m:
                content = self.page.get_comment(int(m.group(1)))
            else:
                content = self.page.get_article()

        if _id is not None:
            content.id = _id
        return content

    def _is_comment_submit_form(self, form):
        return 'comment_new' in form.action

    def post_comment(self, thread, reply_id, title, message):
        url = id2url(thread)
        if url is None:
            raise CantSendMessage('%s is not a right ID' % thread)

        self.location(url)
        assert self.is_on_page(ContentPage)
        self.location(self.page.get_post_comment_url())
        assert self.is_on_page(NewCommentPage)

        self.select_form(predicate=self._is_comment_submit_form)
        self.set_all_readonly(False)
        if title is not None:
            self['comment[title]'] = title.encode('utf-8')
        self['comment[wiki_body]'] = message.encode('utf-8')
        if int(reply_id) > 0:
            self['comment[parent_id]'] = str(reply_id)
        self['commit'] = 'Poster le commentaire'

        try:
            self.submit()
        except BrowserHTTPError, e:
            raise CantSendMessage('Unable to send message to %s.%s: %s' % (thread, reply_id, e))

        if self.is_on_page(NodePage):
            errors = self.page.get_errors()
            if len(errors) > 0:
                raise CantSendMessage('Unable to send message: %s' % ', '.join(errors))

        return None

    def login(self):
        data = {'account[login]': self.username,
                'account[password]': self.password,
                'account[remember_me]': 1}
        self.location('/compte/connexion', urllib.urlencode(data), no_login=True)
        if not self.is_logged():
            raise BrowserIncorrectPassword()

    def is_logged(self):
        return (self.page and self.page.is_logged())

    def close_session(self):
        self.openurl('/compte/deconnexion')

    def plusse(self, url):
        return self.relevance(url, 'for')

    def moinse(self, url):
        return self.relevance(url, 'against')

    def relevance(self, url, what):
        comment = self.get_content(url)

        if comment is None:
            raise ValueError('The given URL isn\'t a comment.')

        if comment.relevance_token is None:
            return False

        res = self.readurl('%s%s' % (comment.relevance_url, what),
                           urllib.urlencode({'authenticity_token': comment.relevance_token}))

        return res

    def iter_new_board_messages(self):
        self.location('/board/index.xml')
        assert self.is_on_page(BoardIndexPage)

        msgs = self.page.get_messages(self.last_board_msg_id)
        for msg in reversed(msgs):
            self.last_board_msg_id = msg.id
            yield msg

    def board_post(self, msg):
        request = self.request_class(self.absurl('/board/'),
                                     urllib.urlencode({'board[message]': msg}),
                                     {'Referer': self.absurl('/')})
        self.readurl(request)

    def add_tag(self, _id, tag):
        url, _id = self.parse_id(_id)
        if url is None:
            return None

        self.location(url)
        assert self.is_on_page(ContentPage)

        self.location(self.page.get_tag_url())
        assert self.is_on_page(NewTagPage)

        self.page.tag(tag)<|MERGE_RESOLUTION|>--- conflicted
+++ resolved
@@ -35,9 +35,6 @@
     PAGES = {'https://linuxfr.org/?': IndexPage,
              'https://linuxfr.org/login.html': LoginPage,
              'https://linuxfr.org/news/[^\.]+': ContentPage,
-<<<<<<< HEAD
-             'https://linuxfr.org/users/[\w\-_]+/journaux/[^\.]+': ContentPage,
-=======
              'https://linuxfr.org/wiki/(?!nouveau)[^/]+': ContentPage,
              'https://linuxfr.org/wiki': WikiEditPage,
              'https://linuxfr.org/wiki/nouveau': WikiEditPage,
@@ -47,7 +44,6 @@
              'https://linuxfr.org/users/[\w\-_]+/journaux/[^\.]+': ContentPage,
              'https://linuxfr.org/forums/[\w\-_]+/posts/[^\.]+': ContentPage,
              'https://linuxfr.org/nodes/(\d+)/comments/(\d+)': CommentPage,
->>>>>>> 3aa371b1
              'https://linuxfr.org/nodes/(\d+)/comments/nouveau': NewCommentPage,
              'https://linuxfr.org/nodes/(\d+)/comments': NodePage,
              'https://linuxfr.org/nodes/(\d+)/tags/nouveau': NewTagPage,
