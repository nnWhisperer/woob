--- conflicted
+++ resolved
@@ -36,11 +36,7 @@
     NAME = 'dlfp'
     MAINTAINER = 'Romain Bignon'
     EMAIL = 'romain@weboob.org'
-<<<<<<< HEAD
-    VERSION = '0.6.1'
-=======
     VERSION = '0.7'
->>>>>>> 3aa371b1
     LICENSE = 'GPLv3'
     DESCRIPTION = "Da Linux French Page"
     CONFIG = ValuesDict(Value('username',          label='Username', regexp='.+'),
