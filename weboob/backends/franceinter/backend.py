# * -*- coding: utf-8 -*-

# Copyright(C) 2011  Johann Broudin
#
# This file is part of weboob.
#
# weboob is free software: you can redistribute it and/or modify
# it under the terms of the GNU Affero General Public License as published by
# the Free Software Foundation, either version 3 of the License, or
# (at your option) any later version.
#
# weboob is distributed in the hope that it will be useful,
# but WITHOUT ANY WARRANTY; without even the implied warranty of
# MERCHANTABILITY or FITNESS FOR A PARTICULAR PURPOSE. See the
# GNU Affero General Public License for more details.
#
# You should have received a copy of the GNU Affero General Public License
# along with weboob. If not, see <http://www.gnu.org/licenses/>.


from weboob.capabilities.radio import ICapRadio, Radio, Stream, Emission
from weboob.capabilities.collection import ICapCollection, CollectionNotFound
from weboob.tools.backend import BaseBackend
from weboob.tools.browser import BaseBrowser, BasePage


__all__ = ['FranceInterBackend']


class XMLinfos(BasePage):
    def get_current(self):
        emissions = self.parser.select(self.document.getroot(), 'item')
        if len(emissions) == 0:
            return 'No emission'
        return emissions[0].find('titreemission').text

class FranceInterBrowser(BaseBrowser):
    DOMAIN = u'metadatas.tv-radio.com'
    ENCODING = 'iso-8859-1'
    PAGES  = {r'.*metadatas/franceinterRSS\.xml': XMLinfos}

    def get_current(self, radio):
        self.location('/metadatas/franceinterRSS.xml')
        assert self.is_on_page(XMLinfos)

        return self.page.get_current()

class FranceInterBackend(BaseBackend, ICapRadio, ICapCollection):
    NAME = 'franceinter'
    MAINTAINER = 'Johann Broudin'
    EMAIL = 'johann.broudin@6-8.fr'
<<<<<<< HEAD
    VERSION = '0.8.5'
=======
    VERSION = '0.9'
>>>>>>> 1b6d04ff
    DESCRIPTION = u'The france inter french radio'
    LICENCE = 'AGPLv3+'
    BROWSER = FranceInterBrowser

    _RADIOS = {'franceinter': (u'france inter', u'france inter', u'http://mp3.live.tv-radio.com/franceinter/all/franceinterhautdebit.mp3')}

    def iter_resources(self, splited_path):
        if len(splited_path) > 0:
            raise CollectionNotFound()

        for id in self._RADIOS.iterkeys():
            yield self.get_radio(id)

    def iter_radios_search(self, pattern):
        for radio in self.iter_resources([]):
            if pattern.lower() in radio.title.lower() or pattern.lower() in radio.description.lower():
                yield radio

    def get_radio(self, radio):
        if not isinstance(radio, Radio):
            radio = Radio(radio)

        if not radio.id in self._RADIOS:
            return None

        title, description, url = self._RADIOS[radio.id]
        radio.title = title
        radio.description = description

        emission = self.browser.get_current(radio.id)
        current = Emission(0)
        current.title = unicode(emission)
        current.artist = None
        radio.current = current

        stream = Stream(0)
        stream.title = u'128kbits/s'
        stream.url = url
        radio.streams = [stream]
        return radio

    def fill_radio(self, radio, fields):
        if 'current' in fields:
            if not radio.current:
                radio.current = Emission(0)
            radio.current.artist = self.browser.get_current(radio.id)
            radio.current.title = None
        return radio

    OBJECTS = {Radio: fill_radio}<|MERGE_RESOLUTION|>--- conflicted
+++ resolved
@@ -49,11 +49,7 @@
     NAME = 'franceinter'
     MAINTAINER = 'Johann Broudin'
     EMAIL = 'johann.broudin@6-8.fr'
-<<<<<<< HEAD
-    VERSION = '0.8.5'
-=======
     VERSION = '0.9'
->>>>>>> 1b6d04ff
     DESCRIPTION = u'The france inter french radio'
     LICENCE = 'AGPLv3+'
     BROWSER = FranceInterBrowser
