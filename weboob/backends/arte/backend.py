# -*- coding: utf-8 -*-

# Copyright(C) 2010  Romain Bignon
#
# This program is free software; you can redistribute it and/or modify
# it under the terms of the GNU General Public License as published by
# the Free Software Foundation, version 3 of the License.
#
# This program is distributed in the hope that it will be useful,
# but WITHOUT ANY WARRANTY; without even the implied warranty of
# MERCHANTABILITY or FITNESS FOR A PARTICULAR PURPOSE.  See the
# GNU General Public License for more details.
#
# You should have received a copy of the GNU General Public License
# along with this program; if not, write to the Free Software
# Foundation, Inc., 59 Temple Place - Suite 330, Boston, MA 02111-1307, USA.


from __future__ import with_statement

from weboob.capabilities.video import ICapVideo
from weboob.tools.backend import BaseBackend
from weboob.tools.value import ValuesDict, Value

from .browser import ArteBrowser
from .video import ArteVideo


__all__ = ['ArteBackend']


class ArteBackend(BaseBackend, ICapVideo):
    NAME = 'arte'
    MAINTAINER = 'Romain Bignon'
    EMAIL = 'romain@weboob.org'
<<<<<<< HEAD
    VERSION = '0.3.1'
=======
    VERSION = '0.4'
>>>>>>> 2a1d893f
    DESCRIPTION = 'Arte french TV'
    LICENSE = 'GPLv3'
    CONFIG = ValuesDict(Value('lang',    label='Lang of videos', choices={'fr': 'French', 'de': 'Deutsch', 'en': 'English'}, default='fr'),
                        Value('quality', label='Quality of videos', choices=['hd', 'sd'], default='hd'))
    BROWSER = ArteBrowser

    def create_default_browser(self):
        return self.create_browser(lang=self.config['lang'], quality=self.config['quality'])

    def get_video(self, _id):
        with self.browser:
            return self.browser.get_video(_id)

    def iter_search_results(self, pattern=None, sortby=ICapVideo.SEARCH_RELEVANCE, nsfw=False, max_results=None):
        with self.browser:
            return self.browser.iter_search_results(pattern)

    def fill_video(self, video, fields):
        if fields != ['thumbnail']:
            # if we don't want only the thumbnail, we probably want also every fields
            with self.browser:
                video = self.browser.get_video(ArteVideo.id2url(video.id), video)
        if 'thumbnail' in fields:
            with self.browser:
                video.thumbnail.data = self.browser.readurl(video.thumbnail.url)

        return video

    OBJECTS = {ArteVideo: fill_video}<|MERGE_RESOLUTION|>--- conflicted
+++ resolved
@@ -33,11 +33,7 @@
     NAME = 'arte'
     MAINTAINER = 'Romain Bignon'
     EMAIL = 'romain@weboob.org'
-<<<<<<< HEAD
-    VERSION = '0.3.1'
-=======
     VERSION = '0.4'
->>>>>>> 2a1d893f
     DESCRIPTION = 'Arte french TV'
     LICENSE = 'GPLv3'
     CONFIG = ValuesDict(Value('lang',    label='Lang of videos', choices={'fr': 'French', 'de': 'Deutsch', 'en': 'English'}, default='fr'),
