--- conflicted
+++ resolved
@@ -35,11 +35,7 @@
     NAME = 'arte'
     MAINTAINER = 'Romain Bignon'
     EMAIL = 'romain@weboob.org'
-<<<<<<< HEAD
-    VERSION = '0.7.1'
-=======
     VERSION = '0.8'
->>>>>>> 2c485638
     DESCRIPTION = 'Arte french TV'
     LICENSE = 'AGPLv3+'
     CONFIG = ValuesDict(Value('lang', label='Lang of videos',
