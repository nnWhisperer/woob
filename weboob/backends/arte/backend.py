# -*- coding: utf-8 -*-

# Copyright(C) 2010  Romain Bignon
#
# This program is free software; you can redistribute it and/or modify
# it under the terms of the GNU General Public License as published by
# the Free Software Foundation, version 3 of the License.
#
# This program is distributed in the hope that it will be useful,
# but WITHOUT ANY WARRANTY; without even the implied warranty of
# MERCHANTABILITY or FITNESS FOR A PARTICULAR PURPOSE.  See the
# GNU General Public License for more details.
#
# You should have received a copy of the GNU General Public License
# along with this program; if not, write to the Free Software
# Foundation, Inc., 59 Temple Place - Suite 330, Boston, MA 02111-1307, USA.


from __future__ import with_statement

from weboob.capabilities.video import ICapVideo
from weboob.tools.backend import BaseBackend
from weboob.tools.value import ValuesDict, Value

from .browser import ArteBrowser
from .video import ArteVideo


__all__ = ['ArteBackend']


class ArteBackend(BaseBackend, ICapVideo):
    NAME = 'arte'
    MAINTAINER = 'Romain Bignon'
    EMAIL = 'romain@weboob.org'
<<<<<<< HEAD
    VERSION = '0.5.1'
=======
    VERSION = '0.6'
>>>>>>> dc98e8a5
    DESCRIPTION = 'Arte french TV'
    LICENSE = 'GPLv3'
    CONFIG = ValuesDict(Value('lang', label='Lang of videos',
                              choices={'fr': 'French', 'de': 'Deutsch', 'en': 'English'}, default='fr'),
                        Value('quality', label='Quality of videos', choices=['hd', 'sd'], default='hd'))
    BROWSER = ArteBrowser

    def create_default_browser(self):
        return self.create_browser(lang=self.config['lang'], quality=self.config['quality'])

    def get_video(self, _id):
        with self.browser:
            return self.browser.get_video(_id)

    def iter_search_results(self, pattern=None, sortby=ICapVideo.SEARCH_RELEVANCE, nsfw=False, max_results=None):
        with self.browser:
            return self.browser.iter_search_results(pattern)

    def fill_video(self, video, fields):
        if fields != ['thumbnail']:
            # if we don't want only the thumbnail, we probably want also every fields
            with self.browser:
                video = self.browser.get_video(ArteVideo.id2url(video.id), video)
        if 'thumbnail' in fields:
            with self.browser:
                video.thumbnail.data = self.browser.readurl(video.thumbnail.url)

        return video

    OBJECTS = {ArteVideo: fill_video}<|MERGE_RESOLUTION|>--- conflicted
+++ resolved
@@ -33,11 +33,7 @@
     NAME = 'arte'
     MAINTAINER = 'Romain Bignon'
     EMAIL = 'romain@weboob.org'
-<<<<<<< HEAD
-    VERSION = '0.5.1'
-=======
     VERSION = '0.6'
->>>>>>> dc98e8a5
     DESCRIPTION = 'Arte french TV'
     LICENSE = 'GPLv3'
     CONFIG = ValuesDict(Value('lang', label='Lang of videos',
