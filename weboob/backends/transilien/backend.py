# -*- coding: utf-8 -*-

# Copyright(C) 2010  Julien Hébert, Romain Bignon
#
# This program is free software; you can redistribute it and/or modify
# it under the terms of the GNU General Public License as published by
# the Free Software Foundation, version 3 of the License.
#
# This program is distributed in the hope that it will be useful,
# but WITHOUT ANY WARRANTY; without even the implied warranty of
# MERCHANTABILITY or FITNESS FOR A PARTICULAR PURPOSE.  See the
# GNU General Public License for more details.
#
# You should have received a copy of the GNU General Public License
# along with this program; if not, write to the Free Software
# Foundation, Inc., 59 Temple Place - Suite 330, Boston, MA 02111-1307, USA.


from weboob.capabilities.travel import ICapTravel, Station, Departure
from weboob.tools.backend import BaseBackend

from .browser import Transilien
from .stations import STATIONS

class TransilienBackend(BaseBackend, ICapTravel):
    NAME = 'transilien'
    MAINTAINER = u'Julien Hébert'
    EMAIL = 'juke@free.fr'
<<<<<<< HEAD
    VERSION = '0.5.1'
=======
    VERSION = '0.6'
>>>>>>> dc98e8a5
    LICENSE = 'GPLv3'
    DESCRIPTION = "Transports in Paris"
    BROWSER = Transilien

    def iter_station_search(self, pattern):
        pattern = pattern.lower()
        for _id, name in STATIONS.iteritems():
            if name.lower().find(pattern) >= 0:
                yield Station(_id, name)

    def iter_station_departures(self, station_id, arrival_id=None):
        for i, d in enumerate(self.browser.iter_station_departures(station_id, arrival_id)):
            departure = Departure(i, d['type'], d['time'])
            departure.departure_station = d['departure']
            departure.arrival_station = d['arrival']
            departure.late = d['late']
            departure.information = d['late_reason']
            departure.plateform = d['plateform']
            yield departure<|MERGE_RESOLUTION|>--- conflicted
+++ resolved
@@ -26,11 +26,7 @@
     NAME = 'transilien'
     MAINTAINER = u'Julien Hébert'
     EMAIL = 'juke@free.fr'
-<<<<<<< HEAD
-    VERSION = '0.5.1'
-=======
     VERSION = '0.6'
->>>>>>> dc98e8a5
     LICENSE = 'GPLv3'
     DESCRIPTION = "Transports in Paris"
     BROWSER = Transilien
