--- conflicted
+++ resolved
@@ -26,13 +26,8 @@
     "Newspaper20minutesBackend class"
     MAINTAINER = 'Julien Hebert'
     EMAIL = 'juke@free.fr'
-<<<<<<< HEAD
-    VERSION = '0.7.1'
-    LICENSE = 'GPLv3'
-=======
     VERSION = '0.8'
     LICENSE = 'AGPLv3+'
->>>>>>> 2c485638
     STORAGE = {'seen': {}}
     NAME = 'minutes20'
     DESCRIPTION = u'20minutes French news  website'
