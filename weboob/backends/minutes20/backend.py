--- conflicted
+++ resolved
@@ -24,11 +24,7 @@
     "Newspaper20minutesBackend class"
     MAINTAINER = 'Julien Hebert'
     EMAIL = 'juke@free.fr'
-<<<<<<< HEAD
-    VERSION = '0.6.1'
-=======
     VERSION = '0.7'
->>>>>>> 3aa371b1
     LICENSE = 'GPLv3'
     STORAGE = {'seen': {}}
     NAME = 'minutes20'
