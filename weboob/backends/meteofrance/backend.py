# -*- coding: utf-8 -*-

# Copyright(C) 2010  Cedric Defortis
#
# This program is free software; you can redistribute it and/or modify
# it under the terms of the GNU General Public License as published by
# the Free Software Foundation, version 3 of the License.
#
# This program is distributed in the hope that it will be useful,
# but WITHOUT ANY WARRANTY; without even the implied warranty of
# MERCHANTABILITY or FITNESS FOR A PARTICULAR PURPOSE.  See the
# GNU General Public License for more details.
#
# You should have received a copy of the GNU General Public License
# along with this program; if not, write to the Free Software
# Foundation, Inc., 59 Temple Place - Suite 330, Boston, MA 02111-1307, USA.


from weboob.capabilities.weather import ICapWeather
from weboob.tools.backend import BaseBackend

from .browser import MeteofranceBrowser


__all__ = ['MeteofranceBackend']


class MeteofranceBackend(BaseBackend, ICapWeather):
    NAME = 'meteofrance'
    MAINTAINER = 'Cedric Defortis'
    EMAIL = 'cedric@aiur.fr'
<<<<<<< HEAD
    VERSION = '0.5.1'
=======
    VERSION = '0.6'
>>>>>>> dc98e8a5
    DESCRIPTION = 'Get forecasts from the MeteoFrance website'
    LICENSE = 'GPLv3'
    BROWSER = MeteofranceBrowser

    def create_default_browser(self):
        return self.create_browser()

    def get_current(self, city_id):
        return self.browser.get_current(city_id)

    def iter_forecast(self, city_id):
        return self.browser.iter_forecast(city_id)

    def iter_city_search(self, pattern):
        return self.browser.iter_city_search(pattern)<|MERGE_RESOLUTION|>--- conflicted
+++ resolved
@@ -29,11 +29,7 @@
     NAME = 'meteofrance'
     MAINTAINER = 'Cedric Defortis'
     EMAIL = 'cedric@aiur.fr'
-<<<<<<< HEAD
-    VERSION = '0.5.1'
-=======
     VERSION = '0.6'
->>>>>>> dc98e8a5
     DESCRIPTION = 'Get forecasts from the MeteoFrance website'
     LICENSE = 'GPLv3'
     BROWSER = MeteofranceBrowser
