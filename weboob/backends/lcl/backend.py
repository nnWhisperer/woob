--- conflicted
+++ resolved
@@ -32,11 +32,7 @@
     NAME = 'lcl'
     MAINTAINER = u'Pierre Mazière'
     EMAIL = 'pierre.maziere@gmail.com'
-<<<<<<< HEAD
-    VERSION = '0.6.1'
-=======
     VERSION = '0.7'
->>>>>>> 3aa371b1
     DESCRIPTION = 'Le Credit Lyonnais crappy french bank'
     LICENSE = 'GPLv3'
     CONFIG = ValuesDict(Value('login',    label='Account ID', regexp='^\d{1,6}\w$'),
