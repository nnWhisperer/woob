# -*- coding: utf-8 -*-

# Copyright(C) 2010  Nicolas Duhamel
#
# This program is free software; you can redistribute it and/or modify
# it under the terms of the GNU General Public License as published by
# the Free Software Foundation, version 3 of the License.
#
# This program is distributed in the hope that it will be useful,
# but WITHOUT ANY WARRANTY; without even the implied warranty of
# MERCHANTABILITY or FITNESS FOR A PARTICULAR PURPOSE.  See the
# GNU General Public License for more details.
#
# You should have received a copy of the GNU General Public License
# along with this program; if not, write to the Free Software
# Foundation, Inc., 59 Temple Place - Suite 330, Boston, MA 02111-1307, USA.


from datetime import datetime

<<<<<<< HEAD
    def __init__(self, login, pwd, **kwargs):
=======
from weboob.tools.browser import BaseBrowser, BrowserIncorrectPassword, BrowserBanned
>>>>>>> 2a1d893f

from .pages import LoginPage, LoggedPage, CookiePage, AccountList, AccountHistory, BadLoginPage, AccountDesactivate, TransferChooseAccounts, CompleteTransfer, TransferConfirm, TransferSummary

from weboob.capabilities.bank import Transfer

__all__ = ['BPbrowser']


class BPbrowser(BaseBrowser):
    DOMAIN = 'voscomptesenligne.labanquepostale.fr'
    PROTOCOL = 'https'
    ENCODING = None # refer to the HTML encoding
    PAGES = { r'.*wsost/OstBrokerWeb/loginform.*':                               LoginPage,
              r'.*voscomptes/canalXHTML/identif\.ea.*':                          LoggedPage,
              r'.*voscomptes/canalXHTML/releve/syntheseAssurancesEtComptes\.ea': CookiePage,
              r'.*voscomptes/canalXHTML/releve/liste_comptes\.jsp':              AccountList,
              r'.*canalXHTML/relevesCCP/.*':                                     AccountHistory,
              r'.*canalXHTML/relevesEpargnes/.*':                                AccountHistory,
              r'.*ost/messages\.CVS\.html\?param=0x132120c8.*' :                 BadLoginPage,
              r'.*ost/messages\.CVS\.html\?param=0x132120cb.*' :                 AccountDesactivate,

              r'.*/virementsafran/aiguillage/saisieComptes\.ea.*':               TransferChooseAccounts,
              r'.*/virementsafran/aiguillage/2-saisieComptes\.ea.*' :            CompleteTransfer,
              r'.*/virementsafran/virementnational/2-virementNational\.ea.*' :   TransferConfirm,
              r'.*/virementsafran/virementnational/4-virementNational\.ea.*' :   TransferSummary,
            }

    def home(self):
        self.location("https://voscomptesenligne.labanquepostale.fr/wsost/OstBrokerWeb/loginform?TAM_OP=login&ERROR_CODE=0x00000000&URL=%2Fvoscomptes%2FcanalXHTML%2Fidentif.ea%3Forigin%3Dparticuliers")

    def is_logged(self):
        return not self.is_on_page(LoginPage)

    def login(self):
        if not self.is_on_page(LoginPage):
            self.location('https://voscomptesenligne.labanquepostale.fr/wsost/OstBrokerWeb/loginform?TAM_OP=login&ERROR_CODE=0x00000000&URL=%2Fvoscomptes%2FcanalXHTML%2Fidentif.ea%3Forigin%3Dparticuliers', no_login=True)

        self.page.login(self.username, self.password)


        if self.is_on_page(BadLoginPage):
            raise BrowserIncorrectPassword()
        if self.is_on_page(AccountDesactivate):
            raise BrowserBanned()

    def get_accounts_list(self):
<<<<<<< HEAD

        if self.Account_List:
            return self.Account_List



        if not self.is_logged:
            self.login()

        self.Browser.open("https://voscomptesenligne.labanquepostale.fr/voscomptes/canalXHTML/authentification/liste_contrat_atos.ea")
        self.Browser.open("https://voscomptesenligne.labanquepostale.fr/voscomptes/canalXHTML/releve/liste_comptes.jsp")

        document = self.parser.parse(self.Browser.response(), ENCODING)


        #Parse CCP
        compte_table = document.xpath("//table[@id='comptes']", smart_strings=False)[0]
        compte_ligne = compte_table.xpath("./tbody/tr")

        for compte in compte_ligne:
            account = Account()
            tp = compte.xpath("./td/a")[0]
            account.label = tp.text
            account.link_id = tp.get("href")
            account.id = compte.xpath("./td")[1].text
            account.balance = float(''.join( compte.xpath("./td/span")[0].text.replace('.','').replace(',','.').split() ))
            self.Account_List.append(account)

        #Parse epargne
        epargne_table = document.xpath("//table[@id='comptesEpargne']", smart_strings=False)[0]
        epargne_ligne = epargne_table.xpath("./tbody/tr")

        for epargne in epargne_ligne:
            account = Account()
            tp = epargne.xpath("./td/a")[0]
            account.label = tp.text
            account.link_id = tp.get("href")
            account.id = epargne.xpath("./td")[1].text
            account.balance = float(''.join( epargne.xpath("./td/span")[0].text.replace('.','').replace(',','.').split() ) )
            self.Account_List.append(account)

        return self.Account_List

=======
        self.location("https://voscomptesenligne.labanquepostale.fr/voscomptes/canalXHTML/authentification/liste_contrat_atos.ea")
        self.location("https://voscomptesenligne.labanquepostale.fr/voscomptes/canalXHTML/releve/liste_comptes.jsp")
        return self.page.get_accounts_list()
>>>>>>> 2a1d893f

    def get_account(self, id):

        if not self.is_on_page(AccountList):
            self.location("https://voscomptesenligne.labanquepostale.fr/voscomptes/canalXHTML/authentification/liste_contrat_atos.ea")
            self.location("https://voscomptesenligne.labanquepostale.fr/voscomptes/canalXHTML/releve/liste_comptes.jsp")
        return self.page.get_account(id)


    def get_history(self, Account):
        self.location(Account.link_id)
        return self.page.get_history()

    def make_transfer(self, from_account, to_account, amount):
        self.location("https://voscomptesenligne.labanquepostale.fr/voscomptes/canalXHTML/virementsafran/aiguillage/saisieComptes.ea")
        self.page.set_accouts(from_account, to_account)

        #TODO: Check
        self.page.complete_transfer(amount)

        self.page.confirm()

        id_transfer = self.page.get_transfer_id()
        transfer = Transfer(id_transfer)
        transfer.amount = amount
        transfer.origin = from_account.label
        transfer.recipient = to_account.label
        transfer.date = datetime.now()
        return transfer<|MERGE_RESOLUTION|>--- conflicted
+++ resolved
@@ -18,11 +18,7 @@
 
 from datetime import datetime
 
-<<<<<<< HEAD
-    def __init__(self, login, pwd, **kwargs):
-=======
 from weboob.tools.browser import BaseBrowser, BrowserIncorrectPassword, BrowserBanned
->>>>>>> 2a1d893f
 
 from .pages import LoginPage, LoggedPage, CookiePage, AccountList, AccountHistory, BadLoginPage, AccountDesactivate, TransferChooseAccounts, CompleteTransfer, TransferConfirm, TransferSummary
 
@@ -69,55 +65,9 @@
             raise BrowserBanned()
 
     def get_accounts_list(self):
-<<<<<<< HEAD
-
-        if self.Account_List:
-            return self.Account_List
-
-
-
-        if not self.is_logged:
-            self.login()
-
-        self.Browser.open("https://voscomptesenligne.labanquepostale.fr/voscomptes/canalXHTML/authentification/liste_contrat_atos.ea")
-        self.Browser.open("https://voscomptesenligne.labanquepostale.fr/voscomptes/canalXHTML/releve/liste_comptes.jsp")
-
-        document = self.parser.parse(self.Browser.response(), ENCODING)
-
-
-        #Parse CCP
-        compte_table = document.xpath("//table[@id='comptes']", smart_strings=False)[0]
-        compte_ligne = compte_table.xpath("./tbody/tr")
-
-        for compte in compte_ligne:
-            account = Account()
-            tp = compte.xpath("./td/a")[0]
-            account.label = tp.text
-            account.link_id = tp.get("href")
-            account.id = compte.xpath("./td")[1].text
-            account.balance = float(''.join( compte.xpath("./td/span")[0].text.replace('.','').replace(',','.').split() ))
-            self.Account_List.append(account)
-
-        #Parse epargne
-        epargne_table = document.xpath("//table[@id='comptesEpargne']", smart_strings=False)[0]
-        epargne_ligne = epargne_table.xpath("./tbody/tr")
-
-        for epargne in epargne_ligne:
-            account = Account()
-            tp = epargne.xpath("./td/a")[0]
-            account.label = tp.text
-            account.link_id = tp.get("href")
-            account.id = epargne.xpath("./td")[1].text
-            account.balance = float(''.join( epargne.xpath("./td/span")[0].text.replace('.','').replace(',','.').split() ) )
-            self.Account_List.append(account)
-
-        return self.Account_List
-
-=======
         self.location("https://voscomptesenligne.labanquepostale.fr/voscomptes/canalXHTML/authentification/liste_contrat_atos.ea")
         self.location("https://voscomptesenligne.labanquepostale.fr/voscomptes/canalXHTML/releve/liste_comptes.jsp")
         return self.page.get_accounts_list()
->>>>>>> 2a1d893f
 
     def get_account(self, id):
 
