# -*- coding: utf-8 -*-

# Copyright(C) 2011  Clément Schreiner
#
# This file is part of weboob.
#
# weboob is free software: you can redistribute it and/or modify
# it under the terms of the GNU Affero General Public License as published by
# the Free Software Foundation, either version 3 of the License, or
# (at your option) any later version.
#
# weboob is distributed in the hope that it will be useful,
# but WITHOUT ANY WARRANTY; without even the implied warranty of
# MERCHANTABILITY or FITNESS FOR A PARTICULAR PURPOSE. See the
# GNU Affero General Public License for more details.
#
# You should have received a copy of the GNU Affero General Public License
# along with weboob. If not, see <http://www.gnu.org/licenses/>.

from __future__ import with_statement

from weboob.tools.backend import BaseBackend
from weboob.capabilities.content import ICapContent, Content
from weboob.tools.value import ValuesDict, Value


from .browser import MediawikiBrowser


__all__ = ['MediawikiBackend']

class MediawikiBackend(BaseBackend, ICapContent):
    NAME = 'mediawiki'
    MAINTAINER = u'Clément Schreiner'
    EMAIL = 'clemux@clemux.info'
<<<<<<< HEAD
    VERSION = '0.7.1'
    LICENSE = 'GPLv3'
=======
    VERSION = '0.8'
    LICENSE = 'AGPLv3+'
>>>>>>> 2c485638
    DESCRIPTION = 'Mediawiki wiki software application'
    CONFIG = ValuesDict(Value('url',      label='URL of the Mediawiki website', default='http://en.wikipedia.org/'),
                        Value('apiurl',   label='URL of the Mediawiki website\'s API', default='http://en.wikipedia.org/w/api.php'),
                        Value('username', label='Login', default=''),
                        Value('password', label='Password', default='', masked=True))

    BROWSER = MediawikiBrowser
    def create_default_browser(self):
        return self.create_browser(self.config['url'], self.config['apiurl'], self.config['username'], self.config['password'])

    def get_content(self, _id):
        _id = _id.replace(' ', '_').encode('utf-8')
        content = Content(_id)
        page = _id
        with self.browser:
            data = self.browser.get_wiki_source(page)

        content.content = data
        return content

    def iter_revisions(self, _id, max_results=10):
        for rev in self.browser.iter_wiki_revisions(_id, max_results):
            yield rev

    def push_content(self, content, message=None, minor=False):
        self.browser.set_wiki_source(content, message, minor)

    def get_content_preview(self, content):
        return self.browser.get_wiki_preview(content)<|MERGE_RESOLUTION|>--- conflicted
+++ resolved
@@ -33,13 +33,8 @@
     NAME = 'mediawiki'
     MAINTAINER = u'Clément Schreiner'
     EMAIL = 'clemux@clemux.info'
-<<<<<<< HEAD
-    VERSION = '0.7.1'
-    LICENSE = 'GPLv3'
-=======
     VERSION = '0.8'
     LICENSE = 'AGPLv3+'
->>>>>>> 2c485638
     DESCRIPTION = 'Mediawiki wiki software application'
     CONFIG = ValuesDict(Value('url',      label='URL of the Mediawiki website', default='http://en.wikipedia.org/'),
                         Value('apiurl',   label='URL of the Mediawiki website\'s API', default='http://en.wikipedia.org/w/api.php'),
