--- conflicted
+++ resolved
@@ -32,11 +32,7 @@
     NAME = 'redmine'
     MAINTAINER = 'Romain Bignon'
     EMAIL = 'romain@weboob.org'
-<<<<<<< HEAD
-    VERSION = '0.3.1'
-=======
     VERSION = '0.4'
->>>>>>> 2a1d893f
     DESCRIPTION = 'The Redmine project management web application'
     LICENSE = 'GPLv3'
     CONFIG = ValuesDict(Value('url',      label='URL of the Redmine website'),
