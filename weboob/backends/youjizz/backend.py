# -*- coding: utf-8 -*-

# Copyright(C) 2010  Roger Philibert
#
# This program is free software; you can redistribute it and/or modify
# it under the terms of the GNU General Public License as published by
# the Free Software Foundation, version 3 of the License.
#
# This program is distributed in the hope that it will be useful,
# but WITHOUT ANY WARRANTY; without even the implied warranty of
# MERCHANTABILITY or FITNESS FOR A PARTICULAR PURPOSE.  See the
# GNU General Public License for more details.
#
# You should have received a copy of the GNU General Public License
# along with this program; if not, write to the Free Software
# Foundation, Inc., 59 Temple Place - Suite 330, Boston, MA 02111-1307, USA.


from __future__ import with_statement

from weboob.capabilities.video import ICapVideo
from weboob.tools.backend import BaseBackend

from .browser import YoujizzBrowser
from .video import YoujizzVideo


__all__ = ['YoujizzBackend']


class YoujizzBackend(BaseBackend, ICapVideo):
    NAME = 'youjizz'
    MAINTAINER = 'Roger Philibert'
    EMAIL = 'roger.philibert@gmail.com'
<<<<<<< HEAD
    VERSION = '0.3.1'
=======
    VERSION = '0.4'
>>>>>>> 2a1d893f
    DESCRIPTION = 'Youjizz videos website'
    LICENSE = 'GPLv3'
    BROWSER = YoujizzBrowser

    def get_video(self, _id):
        with self.browser:
            video = self.browser.get_video(_id)
        return video

    def iter_search_results(self, pattern=None, sortby=ICapVideo.SEARCH_RELEVANCE, nsfw=False, max_results=None):
        if not nsfw:
            return set()
        with self.browser:
            return self.browser.iter_search_results(pattern)

    def fill_video(self, video, fields):
        if fields != ['thumbnail']:
            # if we don't want only the thumbnail, we probably want also every fields
            with self.browser:
                video = self.browser.get_video(YoujizzVideo.id2url(video.id), video)
        if 'thumbnail' in fields:
            with self.browser:
                video.thumbnail.data = self.browser.readurl(video.thumbnail.url)

        return video

    OBJECTS = {YoujizzVideo: fill_video}<|MERGE_RESOLUTION|>--- conflicted
+++ resolved
@@ -32,11 +32,7 @@
     NAME = 'youjizz'
     MAINTAINER = 'Roger Philibert'
     EMAIL = 'roger.philibert@gmail.com'
-<<<<<<< HEAD
-    VERSION = '0.3.1'
-=======
     VERSION = '0.4'
->>>>>>> 2a1d893f
     DESCRIPTION = 'Youjizz videos website'
     LICENSE = 'GPLv3'
     BROWSER = YoujizzBrowser
