# -*- coding: utf-8 -*-

# Copyright(C) 2010  Romain Bignon
#
# This program is free software; you can redistribute it and/or modify
# it under the terms of the GNU General Public License as published by
# the Free Software Foundation, version 3 of the License.
#
# This program is distributed in the hope that it will be useful,
# but WITHOUT ANY WARRANTY; without even the implied warranty of
# MERCHANTABILITY or FITNESS FOR A PARTICULAR PURPOSE.  See the
# GNU General Public License for more details.
#
# You should have received a copy of the GNU General Public License
# along with this program; if not, write to the Free Software
# Foundation, Inc., 59 Temple Place - Suite 330, Boston, MA 02111-1307, USA.


# python2.5 compatibility
from __future__ import with_statement

from weboob.capabilities.bank import ICapBank, AccountNotFound, Account
from weboob.tools.backend import BaseBackend
from weboob.tools.value import ValuesDict, Value

from .browser import BNPorc


__all__ = ['BNPorcBackend']


class BNPorcBackend(BaseBackend, ICapBank):
    NAME = 'bnporc'
    MAINTAINER = 'Romain Bignon'
    EMAIL = 'romain@weboob.org'
<<<<<<< HEAD
    VERSION = '0.5.1'
=======
    VERSION = '0.6'
>>>>>>> dc98e8a5
    LICENSE = 'GPLv3'
    DESCRIPTION = 'BNP Paribas french bank\' website'
    CONFIG = ValuesDict(Value('login',      label='Account ID'),
                        Value('password',   label='Password', masked=True),
                        Value('rotating_password',
                              label='Password to set when the allowed uses are exhausted (6 digits)',
                              default='',
                              regexp='^(\d{6}|)$'))
    BROWSER = BNPorc

    def create_default_browser(self):
        if self.config['rotating_password'].isdigit() and len(self.config['rotating_password']) == 6:
            rotating_password = self.config['rotating_password']
        else:
            rotating_password = None
        return self.create_browser(self.config['login'],
                                   self.config['password'],
                                   password_changed_cb=self._password_changed_cb,
                                   rotating_password=rotating_password)

    def _password_changed_cb(self, old, new):
        new_settings = {'password':          new,
                        'rotating_password': old,
                       }
        self.weboob.backends_config.edit_backend(self.name, self.NAME, new_settings)

    def iter_accounts(self):
        for account in self.browser.get_accounts_list():
            yield account

    def get_account(self, _id):
        if not _id.isdigit():
            raise AccountNotFound()
        with self.browser:
            account = self.browser.get_account(_id)
        if account:
            return account
        else:
            raise AccountNotFound()

    def iter_history(self, account):
        with self.browser:
            for history in self.browser.get_history(account):
                yield history

    def iter_operations(self, account):
        with self.browser:
            for coming in self.browser.get_coming_operations(account):
                yield coming

    def transfer(self, account, to, amount, reason=None):
        if isinstance(account, Account):
            account = account.id

        try:
            assert account.isdigit()
            assert to.isdigit()
            amount = float(amount)
        except (AssertionError, ValueError):
            raise AccountNotFound()

        with self.browser:
            return self.browser.transfer(account, to, amount, reason)<|MERGE_RESOLUTION|>--- conflicted
+++ resolved
@@ -33,11 +33,7 @@
     NAME = 'bnporc'
     MAINTAINER = 'Romain Bignon'
     EMAIL = 'romain@weboob.org'
-<<<<<<< HEAD
-    VERSION = '0.5.1'
-=======
     VERSION = '0.6'
->>>>>>> dc98e8a5
     LICENSE = 'GPLv3'
     DESCRIPTION = 'BNP Paribas french bank\' website'
     CONFIG = ValuesDict(Value('login',      label='Account ID'),
