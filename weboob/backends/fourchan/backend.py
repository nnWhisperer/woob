--- conflicted
+++ resolved
@@ -34,11 +34,7 @@
     NAME = 'fourchan'
     MAINTAINER = 'Romain Bignon'
     EMAIL = 'romain@weboob.org'
-<<<<<<< HEAD
-    VERSION = '0.8.5'
-=======
     VERSION = '0.9'
->>>>>>> 1b6d04ff
     LICENSE = 'AGPLv3+'
     DESCRIPTION = '4chan website'
     CONFIG = BackendConfig(Value('boards', label='Boards to fetch'))
