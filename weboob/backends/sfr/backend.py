# -*- coding: utf-8 -*-

# Copyright(C) 2010-2011 Christophe Benz
#
# This file is part of weboob.
#
# weboob is free software: you can redistribute it and/or modify
# it under the terms of the GNU Affero General Public License as published by
# the Free Software Foundation, either version 3 of the License, or
# (at your option) any later version.
#
# weboob is distributed in the hope that it will be useful,
# but WITHOUT ANY WARRANTY; without even the implied warranty of
# MERCHANTABILITY or FITNESS FOR A PARTICULAR PURPOSE. See the
# GNU Affero General Public License for more details.
#
# You should have received a copy of the GNU Affero General Public License
# along with weboob. If not, see <http://www.gnu.org/licenses/>.


from __future__ import with_statement

from weboob.capabilities.messages import CantSendMessage, ICapMessages, ICapMessagesPost
from weboob.capabilities.account import ICapAccount, StatusField
from weboob.tools.backend import BaseBackend, BackendConfig
from weboob.tools.value import Value, ValueBackendPassword

from .browser import SfrBrowser


__all__ = ['SfrBackend']


class SfrBackend(BaseBackend, ICapAccount, ICapMessages, ICapMessagesPost):
    NAME = 'sfr'
    MAINTAINER = 'Christophe Benz'
    EMAIL = 'christophe.benz@gmail.com'
<<<<<<< HEAD
    VERSION = '0.8.5'
=======
    VERSION = '0.9'
>>>>>>> 1b6d04ff
    DESCRIPTION = 'SFR french mobile phone provider'
    LICENSE = 'AGPLv3+'
    CONFIG = BackendConfig(Value('login', label='Login'),
                           ValueBackendPassword('password', label='Password'))
    BROWSER = SfrBrowser
    ACCOUNT_REGISTER_PROPERTIES = None

    def create_default_browser(self):
        return self.create_browser(self.config['login'].get(), self.config['password'].get())

    # ICapMessagesPost methods

    def get_account_status(self):
        with self.browser:
            return (StatusField('nb_remaining_free_sms', 'Number of remaining free SMS',
                                self.browser.get_nb_remaining_free_sms()),)

    def post_message(self, message):
        if not message.content.strip():
            raise CantSendMessage(u'Message content is empty.')
        with self.browser:
            self.browser.post_message(message)<|MERGE_RESOLUTION|>--- conflicted
+++ resolved
@@ -35,11 +35,7 @@
     NAME = 'sfr'
     MAINTAINER = 'Christophe Benz'
     EMAIL = 'christophe.benz@gmail.com'
-<<<<<<< HEAD
-    VERSION = '0.8.5'
-=======
     VERSION = '0.9'
->>>>>>> 1b6d04ff
     DESCRIPTION = 'SFR french mobile phone provider'
     LICENSE = 'AGPLv3+'
     CONFIG = BackendConfig(Value('login', label='Login'),
