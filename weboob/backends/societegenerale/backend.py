--- conflicted
+++ resolved
@@ -35,13 +35,8 @@
     NAME = 'societegenerale'
     MAINTAINER = 'Jocelyn Jaubert'
     EMAIL = 'jocelyn.jaubert@gmail.com'
-<<<<<<< HEAD
-    VERSION = '0.7.1'
-    LICENSE = 'GPLv3'
-=======
     VERSION = '0.8'
     LICENSE = 'AGPLv3+'
->>>>>>> 2c485638
     DESCRIPTION = u'Société Générale french bank\' website'
     CONFIG = ValuesDict(Value('login',      label='Account ID'),
                         Value('password',   label='Password', masked=True))
