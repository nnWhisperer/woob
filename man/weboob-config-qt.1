<<<<<<< HEAD
.TH WEBOOB-CONFIG-QT 1 "08 January 2011" "weboob-config-qt 0\&.4\&.1"
=======
.TH WEBOOB-CONFIG-QT 1 "08 January 2011" "weboob-config-qt 0\&.5"
>>>>>>> f3fe130a
.SH NAME
weboob-config-qt
.SH SYNOPSIS
.B weboob\-config\-qt
[\-h] [\-dqv] [\-b \fIbackends\fR] ...
.br
.B weboob\-config\-qt
[\-\-help] [\-\-version]
<<<<<<< HEAD
=======

.SH DESCRIPTION
.LP

weboob\-config\-qt is a graphical application to add/edit/remove backends, and to register new website accounts.
>>>>>>> f3fe130a

.SH OPTIONS
.TP
\fB\-\-version\fR
show program's version number and exit
.TP
\fB\-h\fR, \fB\-\-help\fR
show this help message and exit
.TP
\fB\-b BACKENDS\fR, \fB\-\-backends=BACKENDS\fR
what backend(s) to enable (comma separated)

.SH LOGGING OPTIONS
.TP
\fB\-d\fR, \fB\-\-debug\fR
display debug messages
.TP
\fB\-q\fR, \fB\-\-quiet\fR
display only error messages
.TP
\fB\-v\fR, \fB\-\-verbose\fR
display info messages
.TP
\fB\-\-logging\-file=LOGGING_FILE\fR
file to save logs
.TP
\fB\-a\fR, \fB\-\-save\-responses\fR
save every response

.SH COPYRIGHT
Copyright(C) 2010 Romain Bignon
.LP
For full COPYRIGHT see COPYING file with weboob package.
.LP
.RE
.SH FILES
"~/.weboob/backends" 

.SH SEE ALSO
Home page: http://weboob.org/Qweboobcfg<|MERGE_RESOLUTION|>--- conflicted
+++ resolved
@@ -1,8 +1,4 @@
-<<<<<<< HEAD
-.TH WEBOOB-CONFIG-QT 1 "08 January 2011" "weboob-config-qt 0\&.4\&.1"
-=======
 .TH WEBOOB-CONFIG-QT 1 "08 January 2011" "weboob-config-qt 0\&.5"
->>>>>>> f3fe130a
 .SH NAME
 weboob-config-qt
 .SH SYNOPSIS
@@ -11,14 +7,11 @@
 .br
 .B weboob\-config\-qt
 [\-\-help] [\-\-version]
-<<<<<<< HEAD
-=======
 
 .SH DESCRIPTION
 .LP
 
 weboob\-config\-qt is a graphical application to add/edit/remove backends, and to register new website accounts.
->>>>>>> f3fe130a
 
 .SH OPTIONS
 .TP
