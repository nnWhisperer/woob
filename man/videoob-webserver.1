<<<<<<< HEAD
.TH VIDEOOB-WEBSERVER 1 "08 January 2011" "videoob-webserver 0\&.4\&.1"
=======
.TH VIDEOOB-WEBSERVER 1 "08 January 2011" "videoob-webserver 0\&.5"
>>>>>>> f3fe130a
.SH NAME
videoob-webserver
.SH SYNOPSIS
.B videoob\-webserver
[\-h] [\-dqv] [\-b \fIbackends\fR] ...
.br
.B videoob\-webserver
[\-\-help] [\-\-version]

.SH OPTIONS
.TP
\fB\-\-version\fR
show program's version number and exit
.TP
\fB\-h\fR, \fB\-\-help\fR
show this help message and exit
.TP
\fB\-b BACKENDS\fR, \fB\-\-backends=BACKENDS\fR
what backend(s) to enable (comma separated)

.SH LOGGING OPTIONS
.TP
\fB\-d\fR, \fB\-\-debug\fR
display debug messages
.TP
\fB\-q\fR, \fB\-\-quiet\fR
display only error messages
.TP
\fB\-v\fR, \fB\-\-verbose\fR
display info messages
.TP
\fB\-\-logging\-file=LOGGING_FILE\fR
file to save logs
.TP
\fB\-a\fR, \fB\-\-save\-responses\fR
save every response

.SH COPYRIGHT
Copyright(C) 2010 Christophe Benz
.LP
For full COPYRIGHT see COPYING file with weboob package.
.LP
.RE
.SH FILES
"~/.weboob/backends" 

"~/.weboob/videoob-webserver"<|MERGE_RESOLUTION|>--- conflicted
+++ resolved
@@ -1,8 +1,4 @@
-<<<<<<< HEAD
-.TH VIDEOOB-WEBSERVER 1 "08 January 2011" "videoob-webserver 0\&.4\&.1"
-=======
 .TH VIDEOOB-WEBSERVER 1 "08 January 2011" "videoob-webserver 0\&.5"
->>>>>>> f3fe130a
 .SH NAME
 videoob-webserver
 .SH SYNOPSIS
