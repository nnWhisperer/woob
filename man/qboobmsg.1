--- conflicted
+++ resolved
@@ -1,8 +1,4 @@
-<<<<<<< HEAD
-.TH QBOOBMSG 1 "08 January 2011" "qboobmsg 0\&.4\&.1"
-=======
 .TH QBOOBMSG 1 "08 January 2011" "qboobmsg 0\&.5"
->>>>>>> f3fe130a
 .SH NAME
 qboobmsg
 .SH SYNOPSIS
@@ -11,14 +7,11 @@
 .br
 .B qboobmsg
 [\-\-help] [\-\-version]
-<<<<<<< HEAD
-=======
 
 .SH DESCRIPTION
 .LP
 
 QBoobMsg is a graphical application to read messages on supported website and reply to them.
->>>>>>> f3fe130a
 
 .SS Supported websites:
 * aum (“Adopte un mec” french dating website)
@@ -55,17 +48,10 @@
 .TP
 \fB\-v\fR, \fB\-\-verbose\fR
 display info messages
-<<<<<<< HEAD
 .TP
 \fB\-\-logging\-file=LOGGING_FILE\fR
 file to save logs
 .TP
-=======
-.TP
-\fB\-\-logging\-file=LOGGING_FILE\fR
-file to save logs
-.TP
->>>>>>> f3fe130a
 \fB\-a\fR, \fB\-\-save\-responses\fR
 save every response
 
