<<<<<<< HEAD
.TH QHAVESEX 1 "04 August 2011" "qhavesex 0\&.8\&.5"
=======
.TH QHAVESEX 1 "10 October 2011" "qhavesex 0\&.9"
>>>>>>> 1b6d04ff
.SH NAME
qhavesex
.SH SYNOPSIS
.B qhavesex
[\-h] [\-dqv] [\-b \fIbackends\fR] ...
.br
.B qhavesex
[\-\-help] [\-\-version]

.SH DESCRIPTION
.LP

Qt application allowing to interact with various dating websites.

.SS Supported websites:
* aum (“Adopte un mec” french dating website)
.SH OPTIONS
.TP
\fB\-\-version\fR
show program's version number and exit
.TP
\fB\-h\fR, \fB\-\-help\fR
show this help message and exit
.TP
\fB\-b BACKENDS\fR, \fB\-\-backends=BACKENDS\fR
what backend(s) to enable (comma separated)

.SH LOGGING OPTIONS
.TP
\fB\-d\fR, \fB\-\-debug\fR
display debug messages
.TP
\fB\-q\fR, \fB\-\-quiet\fR
display only error messages
.TP
\fB\-v\fR, \fB\-\-verbose\fR
display info messages
.TP
\fB\-\-logging\-file=LOGGING_FILE\fR
file to save logs
.TP
\fB\-a\fR, \fB\-\-save\-responses\fR
save every response

.SH COPYRIGHT
Copyright(C) 2010-2011 Romain Bignon
.LP
For full COPYRIGHT see COPYING file with weboob package.
.LP
.RE
.SH FILES
"~/.weboob/backends" 

.SH SEE ALSO
Home page: http://weboob.org/Qhavesex<|MERGE_RESOLUTION|>--- conflicted
+++ resolved
@@ -1,8 +1,4 @@
-<<<<<<< HEAD
-.TH QHAVESEX 1 "04 August 2011" "qhavesex 0\&.8\&.5"
-=======
 .TH QHAVESEX 1 "10 October 2011" "qhavesex 0\&.9"
->>>>>>> 1b6d04ff
 .SH NAME
 qhavesex
 .SH SYNOPSIS
