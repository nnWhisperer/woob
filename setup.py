#! /usr/bin/env python
# -*- coding: utf-8 -*-

# Copyright(C) 2010-2011 Christophe Benz
#
# This file is part of weboob.
#
# weboob is free software: you can redistribute it and/or modify
# it under the terms of the GNU Affero General Public License as published by
# the Free Software Foundation, either version 3 of the License, or
# (at your option) any later version.
#
# weboob is distributed in the hope that it will be useful,
# but WITHOUT ANY WARRANTY; without even the implied warranty of
# MERCHANTABILITY or FITNESS FOR A PARTICULAR PURPOSE. See the
# GNU Affero General Public License for more details.
#
# You should have received a copy of the GNU Affero General Public License
# along with weboob. If not, see <http://www.gnu.org/licenses/>.


from __future__ import with_statement

from setuptools import find_packages, setup

import glob
import os
import subprocess
import sys


def check_executable_win(executable, error):
    pathsrc = "PATH"        # Where to get the path
    pathextsrc = "PATHEXT"  # Where to get the extension list
    dotfirst = 1            # Should we look in the current directory also?

    path = os.environ[pathsrc]
    path = filter(None, path.split(";"))

    if dotfirst:
        path = ["."]+path

    pathext = os.environ[pathextsrc]
    pathext = filter(None, pathext.split(";"))

    # The command name we are looking for
    cmdName = executable

    # Is the command name really a file name?
    if '.' in cmdName:
        # Fake it by making pathext a list of one empty string.
        pathext = ['']

    # Loop over the directories on the path, looking for the file.
    for d in path:
        for e in pathext:
            filePath = os.path.join(d, cmdName + e)
            if os.path.exists(filePath):
                return filePath.replace( '\\', '/' )

    print >>sys.stderr, 'Error: %s is not installed on your system.' % executable
    if error:
        print >>sys.stderr, error
    sys.exit(1)

def check_executable_unix(executable, error):
    with open('/dev/null', 'w') as devnull:
        process = subprocess.Popen(['which', executable], stdout=devnull)
        return_code = process.wait()
    if return_code == 0:
        return executable
    else:
        print >>sys.stderr, 'Error: %s is not installed on your system.' % executable
        if error:
            print >>sys.stderr, error
        sys.exit(1)

if sys.platform == 'win32':
    check_executable = check_executable_win
else:
    check_executable = check_executable_unix

def build_qt():
    print 'Building Qt applications'
    pyuic4 = check_executable('pyuic4', 'To disable Qt applications, use --no-qt.')

    if sys.platform == 'win32':
        env={ 'PYUIC' : pyuic4, 'PATH':os.environ['PATH']}
        extraMakeFlag = ['-e']
    else:
        env = None
        extraMakeFlag = []

    subprocess.check_call(['make']+extraMakeFlag+['-C','weboob/applications/qboobmsg/ui'], env=env )
    subprocess.check_call(['make']+extraMakeFlag+['-C','weboob/applications/qhavesex/ui'], env=env )
    if sys.platform != 'win32':
        subprocess.check_call(['make']+extraMakeFlag+['-C','weboob/applications/qvideoob/ui'], env=env )
    subprocess.check_call(['make']+extraMakeFlag+['-C','weboob/applications/qwebcontentedit/ui'], env=env )
    subprocess.check_call(['make']+extraMakeFlag+['-C','weboob/tools/application/qt'], env=env )

class Options:
    pass

options = Options()
options.hildon = False
options.qt = True
options.xdg = True

args = list(sys.argv)
if '--hildon' in args and '--no-hildon' in args:
    print '--hildon and --no-hildon options are incompatible'
    sys.exit(1)
if '--qt' in args and '--no-qt' in args:
    print '--qt and --no-qt options are incompatible'
    sys.exit(1)
if '--xdg' in args and '--no-xdg' in args:
    print '--xdg and --no-xdg options are incompatible'
    sys.exit(1)

if '--hildon' in args or os.environ.get('HILDON') == 'true':
    options.hildon = True
    if '--hildon' in args:
        args.remove('--hildon')
elif '--no-hildon' in args:
    options.hildon = False
    args.remove('--no-hildon')

if '--qt' in args:
    options.qt = True
    args.remove('--qt')
elif '--no-qt' in args:
    options.qt = False
    args.remove('--no-qt')

if '--xdg' in args:
    options.xdg = True
    args.remove('--xdg')
elif '--no-xdg' in args:
    options.xdg = False
    args.remove('--no-xdg')

sys.argv = args

scripts = set(os.listdir('scripts'))
packages = set(find_packages())

hildon_scripts = set(('masstransit',))
qt_scripts = set(('qboobmsg', 'qhavesex', 'qvideoob', 'weboob-config-qt', 'qwebcontentedit'))

if not options.hildon:
    scripts = scripts - hildon_scripts
if options.qt:
    build_qt()
else:
    scripts = scripts - qt_scripts

hildon_packages = set((
    'weboob.applications.masstransit',
    ),)
qt_packages = set((
    'weboob.applications.qboobmsg',
    'weboob.applications.qboobmsg.ui',
    'weboob.applications.qhavesex',
    'weboob.applications.qhavesex.ui',
    'weboob.applications.qvideoob',
    'weboob.applications.qvideoob.ui',
    'weboob.applications.qweboobcfg',
    'weboob.applications.qweboobcfg.ui',
    'weboob.applications.qwebcontentedit',
    'weboob.applications.qwebcontentedit.ui'
    ))

if not options.hildon:
    packages = packages - hildon_packages
if not options.qt:
    packages = packages - qt_packages

data_files = [
    ('share/man/man1', glob.glob('man/*')),
    ]
if options.xdg:
    data_files.extend([
        ('share/applications', glob.glob('desktop/*')),
        ('share/icons/hicolor/64x64/apps', glob.glob('icons/*')),
        ])

setup(
    name='weboob',
<<<<<<< HEAD
    version='0.7.1',
=======
    version='0.8',
>>>>>>> 2c485638
    description='Weboob, Web Out Of Browsers',
    author='Romain Bignon',
    author_email='weboob@weboob.org',
    maintainer='Christophe Benz',
    maintainer_email='christophe.benz@gmail.com',
    license='GPLv3',
    url='http://www.weboob.org',
    packages=packages,
    scripts=[os.path.join('scripts', script) for script in scripts],

    data_files=data_files,

    install_requires=[
        # 'ClientForm', # python-clientform
        # 'elementtidy', # python-elementtidy
        # 'FeedParser', # python-feedparser
        # 'gdata', # python-gdata
        # 'html5lib', # python-html5lib
        # 'lxml', # python-lxml
        # 'Mako', # python-mako
        # 'mechanize', # python-mechanize
        # 'PIL', # python-imaging
        # 'PyQt', # python-qt4
        # 'python-dateutil', # python-dateutil
        # 'PyYAML', # python-yaml
        # 'Routes', # python-routes
        # 'simplejson', # python-simplejson
        # 'WebOb', # python-webob
        ],
)<|MERGE_RESOLUTION|>--- conflicted
+++ resolved
@@ -186,11 +186,7 @@
 
 setup(
     name='weboob',
-<<<<<<< HEAD
-    version='0.7.1',
-=======
     version='0.8',
->>>>>>> 2c485638
     description='Weboob, Web Out Of Browsers',
     author='Romain Bignon',
     author_email='weboob@weboob.org',
